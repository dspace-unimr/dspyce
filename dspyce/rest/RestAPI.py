from concurrent.futures import ThreadPoolExecutor
import json
import logging
import requests
import requests.adapters
from requests.exceptions import InvalidJSONError

from ..DSpaceObject import DSpaceObject
from ..Item import Item
from ..Community import Community
from ..Collection import Collection
from ..Relation import Relation
from ..bitstreams import Bundle, Bitstream, IIIFBitstream
from ..metadata import MetaData


def json_to_object(json_content: dict) -> DSpaceObject | Item | Community | Collection | None:
    """
    Converts a dict based on REST-format in to a DSpace Object.

    :param json_content: The json content in a dict format.
    :return: A DSpaceObject object.
    """
    uuid = json_content['uuid']
    name = json_content['name']
    handle = json_content['handle']
    metadata = json_content['metadata']
    doc_type = json_content['type']
    if json_content is None:
        return None
    match doc_type:
        case 'community':
            obj = Community(uuid, handle=handle, name=name)
        case 'collection':
            obj = Collection(uuid, handle=handle, name=name)
        case 'item':
            obj = Item(uuid, handle=handle, name=name)
        case _:
            obj = DSpaceObject(uuid, handle, name)
    for m in metadata.keys():
        for v in metadata[m]:
            value = v['value']
            lang = v['language'] if 'language' in v.keys() else None
            obj.add_metadata(tag=m, value=value, language=lang)
    return obj


def object_to_json(obj: DSpaceObject) -> dict:
    """
    Converts a DSpaceObject class into dict based on a DSpace-Rest format
    :param obj: The object to convert.
    :return: A dictionary in the REST-format.
    """
    uuid = obj.uuid
    handle = obj.handle
    name = obj.name
    obj_type = obj.get_dspace_object_type().lower()
    metadata = {key: [dict(v) for v in obj.metadata[key]] for key in obj.metadata.keys()}

    json_object = {}
    if uuid is not None and uuid != '':
        json_object['uuid'] = uuid
    if handle is not None and handle != '':
        json_object['handle'] = handle
    if name is not None and name != '':
        json_object['name'] = name
    if obj_type is not None and obj_type != '':
        json_object['type'] = obj_type
    if isinstance(obj, Item):
        obj: Item
        json_object['inArchive'] = obj.in_archive
        json_object['discoverable'] = obj.discoverable
        json_object['withdrawn'] = obj.withdrawn
        if obj.is_entity():
            json_object['entityType'] = obj.get_entity_type()
    if obj.handle is not None and obj.handle != '':
        json_object['handle'] = obj.handle
    json_object['metadata'] = metadata
    return json_object


class RestAPI:
    """
    The class RestAPI represents the REST API of a DSpace 7 backend. It helps to get, push, update or remove Objects,
    Bitstreams, Relations, MetaData and other from a DSpace Instance.
    """
    api_endpoint: str
    """The address of the api_endpoint."""
    username: str
    """The username of the user communicating to the endpoint."""
    password: str
    """The password of the user communicating with the endpoint."""
    session: requests.sessions.Session
    """The active session."""
    authenticated: bool = False
    """Provides information about the authentication status."""
    dspace_version: str
    """The dspace version used by the API endpoint."""
    workers: int
    """The number of worker threads used by the ThreadPoolExecutor."""

    def __init__(self, api_endpoint: str, username: str = None, password: str = None,
                 log_level: int | str = logging.INFO, log_file: str = None, workers: int = 0):
        """
        Creates a new object of the RestAPI class using

        :param api_endpoint: The api endpoint to connect to. (For example https://demo.dspace.org/server/api)
        :param username: The username of the user for authentication.
        :param password: The password of the user for authentication.
        :param log_level: The log_level used for Logging. Must be string or integer. The strings must be one of
            the following: DEBUG, INFO, WARNING, ERROR, CRITICAL. Default is INFO.
        :param log_file: A possible name and path of the log file. If None provided, all output will be logged to the
            console.
        :param workers: The number of worker threads to use, if this value equals 0 no ThreadPoolExecutor is used.
            Default is 0.
        """
        log_level_types = {'DEBUG': logging.DEBUG, 'INFO': logging.INFO, 'WARNING': logging.WARNING,
                           'ERROR': logging.ERROR, 'CRITICAL': logging.CRITICAL}
        if isinstance(log_level, str) and log_level.upper() not in log_level_types.keys():
            raise TypeError(f"Invalid log level: {log_level}. Must be one of DEBUG, INFO, WARNING, ERROR, CRITICAL.")
        elif isinstance(log_level, str):
            log_level = log_level_types[log_level]
        logging.basicConfig(level=log_level, filename=log_file, encoding='utf8',
                            format='%(asctime)s - %(levelname)s: %(message)s')
        self.session = requests.Session()
        self.api_endpoint = api_endpoint
        endpoint_info = RestAPI.get_endpoint_info(api_endpoint)
        if endpoint_info is None:
            logging.critical(f'Couldn\'t reach the api_endpoint with the address "{api_endpoint}".')
            raise requests.exceptions.ConnectionError(f'Could not reach the endpoint {api_endpoint}.')
        else:
            self.dspace_version = endpoint_info['dspaceVersion']
        self.username = username
        self.password = password
        self.req_headers = {'Content-type': 'application/json', 'User-Agent': 'Python REST Client'}
        if username is not None and password is not None:
            self.authenticated = self.authenticate_api()
        self.set_workers(workers)

    @staticmethod
    def get_endpoint_info(api: str) -> dict[str, str] | None:
        """
        Checks if the request endpoint is reachable and returns name, ui_address, server_address and dspace-Version

        :param api: The url of the API endpoint.
        """
        logging.debug(f'Checking endpoint status.')
        req = requests.get(api)
        if req.status_code in (204, 201, 200):
            try:
                logging.debug(f'Established connection with the endpoint. Status code: {req.status_code}')
                resp = req.json()
                logging.info(f'Connection with endpoint "{api}" established. Instance-name: "{resp["dspaceName"]}",'
                             f'UI-address: "{resp["dspaceUI"]}", Server-address: "{resp["dspaceServer"]}",'
                             f'DSpace-Version: "{resp["dspaceVersion"]}"')
                return resp
            except json.decoder.JSONDecodeError:
                logging.critical('The reponse could not be parsed. Are you sure, that you\'ve provided the url of a '
                                 'valid dspace 7.x endpoint?')
                return None
        else:
            logging.warning(f'Problems with establishing a connection to the endpoint. Status code: {req.status_code}')
            return None

    def update_csrf_token(self, req: requests.models.Request | requests.models.Response):
        """
        Update the csrf_token based on the current requests.

        :param req: The current request to check the token from.
        """
        if 'DSPACE-XSRF-TOKEN' in req.headers:
            csrf = req.headers['DSPACE-XSRF-TOKEN']
            self.session.headers.update({'X-XSRF-Token': csrf})
            self.session.cookies.update({'X-XSRF-Token': csrf})

    def set_workers(self, workers: int):
        """
        Set the number of workers to be used by the TreadPoolExecutor.

        :param workers: The number of worker threads to use.
        """
        self.workers = workers
        logging.debug('Initializing with %i workers.' % workers)
        if self.workers > requests.adapters.DEFAULT_POOLSIZE:
            adapter = requests.adapters.HTTPAdapter(pool_maxsize=self.workers)
            logging.info('The number of workers (%i) exceeds the number of default connections. '
                         'Increasing the number of default connections.' % workers)
            self.session.mount(self.api_endpoint, adapter)

    def authenticate_api(self) -> bool:
        """
        Authenticates to the REST-API

        :return: True, if the authentication worked.
        """
        logging.info(f'Trying to authenticate against the REST-API "{self.api_endpoint}", with user {self.username}')
        auth_url = f'{self.api_endpoint}/authn/login'
        req = self.session.post(auth_url)
        self.update_csrf_token(req)
        req = self.session.post(auth_url, data={'user': self.username, 'password': self.password})
        if 'Authorization' in req.headers:
            self.session.headers.update({'Authorization': req.headers.get('Authorization')})
        # Check if authentication was successfully:
        auth_session = self.session.get(auth_url.replace('login', 'status'))
        try:
            auth_status = auth_session.json()
            if 'authenticated' in auth_status and auth_status['authenticated'] is True:
                logging.info(f'The authentication as "{self.username}" was successfully')
                return True
        except requests.exceptions.JSONDecodeError as e:
            logging.error('Problem with authenticating to the api.')
            logging.error(auth_session)
            logging.exception(e)

        logging.critical('The authentication was unsuccessful.')
        return False

    def get_api(self, endpoint: str, params: dict = None) -> dict | None:
        """
        Performs a get request to the api based on a given string endpoint returns the JSON response if successfully.

        :param endpoint: The endpoint information: aka https://self.api_endpoint/<endpoint>
        :param params: A list of additional parameters to pass to the endpoint.
        :return: The json response as a dict.
        """
        endpoint = endpoint if endpoint[0] != '/' else endpoint[1:]
        url = f'{self.api_endpoint}/{endpoint}'
        req = self.session.get(url, params=params if params is not None else {})
        self.update_csrf_token(req)
        if req.status_code in (204, 201, 200):
            logging.debug(f'Successfully performed GET request to endpoint {endpoint}')
            return req.json()
        if req.status_code == 404:
            logging.warning(f'Object behind "{url}" does not exists.')
            logging.warning(req.json())
            return None
        logging.error(f'Problem with performing GET request to endpoint {endpoint}.')
        logging.error(req)

        raise requests.exceptions.RequestException(f'Could not get item with from endpoint: {url}')

    def post_api(self, url: str, data: dict | list | str, params: dict, content_type: str = 'application/json') -> dict:
        """
        Performs a post action on the RestAPI endpoint.
        """
        req = self.session.post(url)
        self.update_csrf_token(req)
        logging.debug(f'Performing POST request in "{url}" with params({params}):{data}')
        if content_type == 'application/json':
            try:
                resp = self.session.post(url, json=data, headers=self.req_headers, params=params)
            except InvalidJSONError as e:
                logging.error(f'Invalid json format in the query data: {data}')
                raise e
            if resp.status_code in (201, 200):
                # Success post request
                json_resp = resp.json()
                logging.info(f'Successfully added object with uuid: {json_resp["uuid"]}')
                return json_resp
        else:
            headers = self.req_headers.copy()
            headers['Content-Type'] = content_type
            resp = self.session.post(url, data=data, headers=headers, params=params)
            if resp.status_code in (200, 201, 204):
                return {}
        logging.error(f'Could not POST content({content_type}): {data}.\n\tWith params: {params}\n\tOn endpoint: {url}')
        logging.error(f'Statuscode: {resp.status_code}')
        raise requests.exceptions.RequestException(f'\nStatuscode: {resp.status_code}\n'
                                                   f'Could not post content: \n\t{data}'
                                                   f'\nWith params: {params}\nOn endpoint:\n\t{url}')

    def patch_api(self, url: str, json_data: list, params: dict = None) -> dict | None:
        """
        Sends a patch request to the api in order to update, add or remove metadata information.

        :param url: The url of the api, where to replace the metadata.
        :param json_data: The data object containing action information.
        :param params: Additional params for the operation.
        :return: The JSON response of the server, if the operation was successfully.
        :raise RequestException: If the JSON response doesn't have the status code 200 or 201
        """
        url = f'{self.api_endpoint}/{url}' if self.api_endpoint not in url else url
        logging.debug(f'Performing PATCH request in "{url}" with params({params}):{json_data}')
        req = self.session.patch(url)
        self.update_csrf_token(req)
        resp = self.session.patch(url, json=json_data, headers=self.req_headers)

        if resp.status_code in (201, 200):
            # Success post request
            json_resp = resp.json()
            logging.info(f'Successfully updated object with uuid: {json_resp["uuid"]}.')
            return json_resp

        if resp.status_code == 204:
            operation = [int((i['op'] if 'op' in i.keys() else '') == 'remove') - 1 for i in json_data]
            if sum(operation) == 0:
                logging.info('Successfully deleted objects.')
                return None

        logging.error(f'Could not PATCH content: {json_data}.\n\tWith params: {params}\n\tOn endpoint: {url}')
        logging.error(f'Statuscode: {resp.status_code}')
        raise requests.exceptions.RequestException(f'\nStatuscode: {resp.status_code}\n'
                                                   f'Could not put content: \n\t{json_data}'
                                                   f'\nWith params: {params}\nOn endpoint:\n\t{url}')

    def put_api(self, url: str, data: list | dict | str, params: dict = None, content_type: str = None) -> None:
        """
        Sends a PUT request to the api.

        :param url: The path in the api.
        :param data: The data object containing action information.
        :param params: Additional params for the operation.
        :param content_type: The content_type of the data. The default ist self.request.headers['Content-Type']
        :raise RequestException: If the JSON response doesn't have the status code 200 or 201
        """
        url = f'{self.api_endpoint}/{url}' if self.api_endpoint not in url else url
        logging.debug(f'Performing PUT request in "{url}" with params({params}):{data}')
        req = self.session.put(url)
        self.update_csrf_token(req)
        headers = self.req_headers
        if content_type != headers['Content-type']:
            headers['Content-type'] = content_type
        resp = self.session.put(url, data=data, headers=headers)

        if resp.status_code in (204, 200):
            # Success put request
            logging.info(f'Successfully performed put request on endpoint {url}.')
            return

        logging.error(f'Could not PUT content: {data}.\n\tWith params: {params}\n\tOn endpoint: {url}')
        logging.error(f'Statuscode: {resp.status_code}')
        raise requests.exceptions.RequestException(f'\nStatuscode: {resp.status_code}\n'
                                                   f'Could not put content: \n\t{data}'
                                                   f'\nWith params: {params}\nOn endpoint:\n\t{url}')

    def delete_api(self, url: str, params: any = None, content_type: str = None, retry: bool = False) -> None:
        """
        Sends a DELETE request to the api.

        :param url: The path in the api.
        :param params: Additional params for the operation.
        :param content_type: The content_type of the data. The default ist self.request.headers['Content-Type']
        :param retry: Use this, if csrf token has to be updated.
        :raise RequestException: If the JSON response doesn't have the status code 200 or 201
        """
        url = f'{self.api_endpoint}/{url}' if self.api_endpoint not in url else url
        logging.debug(f'Performing DELETE request in "{url}" with params({params})')
        params = {} if params is None else params
        headers = self.req_headers
        if content_type != headers['Content-type']:
            headers['Content-type'] = content_type
        resp = self.session.delete(url, params=params, headers=self.req_headers)
        self.update_csrf_token(resp)
        if resp.status_code == 403:
            if retry:
                logging.warning('To many retries updating csrf token.')
            else:
                logging.debug('Retry request wit updated csrf token.')
                return self.delete_api(url, params, content_type, True)
        elif resp.status_code in (204, 200):
            # Success DELETE request
            logging.debug(f'Successfully performed DELETE request on endpoint {url}.')
            return

        logging.error(f'Could not DELETE on endpoint: {url} With params: {params}')
        logging.error(f'Statuscode: {resp.status_code}')
        exception = requests.exceptions.RequestException(f'\nStatuscode: {resp.status_code}\n'
                                                         f'\nWith params: {params}\nOn endpoint:\n\t{url}')
        raise exception

    def add_object(self, obj: DSpaceObject) -> DSpaceObject | Collection | Item | Community:
        """
        Creates a new object in the DSpace Instance.

        :param obj: The object to create.
        :return: The newly created object.
        """
        if not self.authenticated:
            logging.critical('Could not add object, authentication required!')
            raise ConnectionRefusedError('Authentication needed.')
        params = {}
        match obj.get_dspace_object_type():
            case 'Item':
                obj: Item
                add_url = f'{self.api_endpoint}/core/items'
                params = {'owningCollection': obj.get_owning_collection().uuid}
            case 'Community':
                obj: Community
                if obj.parent_community is None:
                    add_url = f'{self.api_endpoint}/core/communities'
                else:
                    add_url = f'{self.api_endpoint}/core/communities'
                    params = {'parent': obj.parent_community.uuid}
            case 'Collection':
                obj: Collection
                add_url = f'{self.api_endpoint}/core/collections'
                params = {'parent': obj.community.uuid}
            case _:
                raise ValueError(f'Object type {obj.get_dspace_object_type()} is not allowed as a parameter!')
        obj_json = object_to_json(obj)

        return json_to_object(self.post_api(add_url, data=obj_json, params=params))

    def add_bundle(self, bundle: Bundle, item_uuid: str) -> Bundle:
        """
        Creates a new bundle based on a given bundle Object in DSpace and returns the created object.
        :param bundle: The bundle object to create.
        :param item_uuid: The uuid_of the item to create the bundle for.
        :return: The newly created object returned from DSpace.
        """
        if not self.authenticated:
            logging.critical('Could not add object, authentication required!')
            raise ConnectionRefusedError('Authentication needed.')
        params = {}
        add_url = f'{self.api_endpoint}/core/items/{item_uuid}/bundles'
        obj_json = {'name': bundle.name}
        if bundle.description != '':
            obj_json['metadata'] = {'dc.description': [{'value': bundle.description}]}
        resp = self.post_api(add_url, data=obj_json, params=params)
        uuid = resp['uuid']
        name = resp['name']
        return Bundle(name=name, uuid=uuid)

    def add_bitstream(self, bitstream: Bitstream, bundle: Bundle) -> str:
        """
        Creates a new bitstream in a given dspace bundle.
        :param bitstream: The bitstream to upload.
        :param bundle: The bundle to upload the item in.
        :return: The uuid of the newly created bitstream.
        """
        if not self.authenticated:
            logging.critical('Could not add object, authentication required!')
            raise ConnectionRefusedError('Authentication needed.')
        add_url = f'{self.api_endpoint}/core/bundles/{bundle.uuid}/bitstreams'
        obj_json = bitstream.to_dict()
        logging.debug(f'Adding bitstream: {obj_json}')
        bitstream_file = bitstream.get_bitstream_file()
        data_file = {'file': (bitstream.file_name, bitstream_file)} if bitstream_file is not None else None
        req = self.session.post(add_url)
        self.update_csrf_token(req)
        headers = self.session.headers
        headers.update({'Content-Encoding': 'gzip', 'User-Agent': self.req_headers['User-Agent']})
        req = requests.Request('POST', add_url,
                               data={'properties': json.dumps(obj_json) + ';type=application/json'}, headers=headers,
                               files=data_file)
        resp = self.session.send(self.session.prepare_request(req))
        try:
            uuid = resp.json()['uuid']
            logging.info(f'Successfully added bitstream with uuid "{uuid}"')
            return uuid
        except KeyError as e:
            logging.error(f'Problem with adding bitstream:\n{resp}\n\t{resp.headers}')
            raise e

    def add_relationship(self, relation: Relation) -> dict:
        """
        Creates a new relationship between to items based on the information in the Relation object.

        :param relation: The relation to create.
        """
        if not self.authenticated:
            logging.critical('Could not add object, authentication required!')
            raise ConnectionRefusedError('Authentication needed.')
        if relation.relation_type is None:
            logging.info('No relation type specified, trying to find relation-type via the rest endpoint.')
            left_item_type = relation.items[0].get_entity_type()
            rels = self.get_relations_by_type(left_item_type)
            rels = list(filter(lambda x: x.relation_key == relation.relation_key, rels))
            if len(rels) != 1:
                if len(rels) > 1:
                    logging.critical('Something went wrong with on the rest-endpoint: found more than one relation with'
                                     f' the name {relation.relation_key}')
                else:
                    logging.error(f'Didn\'t find relation with name {relation.relation_key}')
            else:
                relation.relation_type = rels[0].relation_type
                logging.debug(f'Found relationtype "{relation.relation_type}" for the name "{relation.relation_key}"')
        add_url = f'{self.api_endpoint}/core/relationships?relationshipType={relation.relation_type}'
        if relation.items[0] is None or relation.items[1] is None:
            logging.error(f'Could not create Relation because of missing item information in relation: {relation}')
            raise ValueError(f'Could not create Relation because of missing item information in relation: {relation}')
        uuid_1 = relation.items[0].uuid
        uuid_2 = relation.items[1].uuid
        if uuid_1 == '' or uuid_2 == '':
            logging.error(f'Relation via RestAPI can only be created by using item-uuids, but found: {relation}')
            raise ValueError(f'Relation via RestAPI can only be created by using item-uuids, but found: {relation}')
        req = self.session.post(add_url)
        self.update_csrf_token(req)
        item_url = f'{self.api_endpoint}/core/items'
        headers = self.session.headers
        headers.update({'Content-Type': 'text/uri-list', 'User-Agent': self.req_headers['User-Agent']})
        resp = self.session.post(add_url, f'{item_url}/{uuid_1} \n {item_url}/{uuid_2}', headers=headers)

        if resp.status_code in (201, 200):
            # Success post request
            logging.info(f'Created relationship: {relation}')
            return resp.json()

        raise requests.exceptions.RequestException(f'{resp.status_code}: Could not post relation: \n{relation}\n'
                                                   f'Got headers: {resp.headers}')

    def add_community(self, community: Community | DSpaceObject, create_tree: bool = False) -> Community:
        """
        Creates a new community in the DSpace instance and its owning community if create_tree is True.

        :param community: The collection object to create in DSpace.
        :param create_tree: If the owning communities shall be created as well.
        :return: Returns the newly created Community.
        """
        parent_community = community.parent_community
        if parent_community is not None and parent_community.uuid == '' and create_tree:
            community.parent_community = self.add_community(parent_community, create_tree)
        logging.debug(f'Adding community: {community}')
        return self.add_object(community)

    def add_collection(self, collection: Collection, create_tree: bool = False) -> Collection:
        """
        Creates a new collection in the DSpace instance and its owning communities if create_tree is True.

        :param collection: The collection object to create in DSpace.
        :param create_tree: If the owning communities shall be created as well.
        :return: Returns the newly created Collection.
        """
        community = collection.community
        if community.uuid == '' and create_tree:
            collection.community = self.add_community(community, create_tree)
        logging.debug(f'Adding collection: {collection}')
        return self.add_object(collection)

    def add_item(self, item: Item, create_tree: bool = False) -> Item:
        """
        Adds an item object to DSpace including files and relations. Based on the add_object method.

        :param item: The item to push into DSpace.
        :param create_tree: Creates the owning collections and communities above this item if not yet existing.
        :return: An item object including the new uuid.
        """
        bitstreams = item.contents
        collection_list = item.collections
        if create_tree:
            if len(collection_list) > 0 and collection_list[0].uuid == '':
                col: Collection = self.add_collection(collection_list[0], create_tree)
                collection_list[0] = col
        elif len(collection_list) == 0:
            raise ValueError('Can not push an Item into the restAPI without information about the owning collections.')
        elif len(collection_list) > 0 and collection_list[0].get_identifier() is None:
            raise ValueError('Can not push an Item into the restAPI without a owning collections. Set create_tree to'
                             'True or provide an identifier of the owning collection.')
        else:
            for c in collection_list:
                if c.uuid == '' and c.handle != '':
                    logging.debug(f'Could not find uuid for collection with handle "{c.handle}".'
                                  'Retrieving uuid from api.')
                    c.uuid = self.get_dso(identifier=c.handle).uuid
        dso = self.add_object(item)
        if len(collection_list) > 1:
            self.add_mapped_collections(dso, collection_list[1:])
        bundles = {i.name: i for i in [self.add_bundle(b, dso.uuid) for b in item.get_bundles()]}
        for b in bitstreams:
            self.add_bitstream(b, bundles[b.bundle.name])
        item.uuid = dso.uuid
        relations = item.relations if item.is_entity() else []
        if len(relations) > 0:
            relation_types = {r.relation_key: r.relation_type for r in self.get_relations_by_type(
                item.get_entity_type())}
            try:
                relations = list(map(lambda x: Relation(x.relation_key, x.items, relation_types[x.relation_key]),
                                     relations))
            except KeyError as e:
                logging.error(f'Could not find relation in the list: {relation_types}')
                raise e
        for r in relations:
            self.add_relationship(r)
        logging.debug(f'Created item {item}')
        return item

    def add_mapped_collections(self, item: Item, collections: list[Collection]):
        """
        Add new mapped collections between item and collections. Changes the collection list of the given item in-place.
        :param item: The item to add mapped collection to.
        :param collections: The collections to map the item to.
        """

        api_endpoint = f'{self.api_endpoint}/core/items/{item.uuid}/mappedCollections'
        content_type = 'text/uri-list'
        collection_uris = []
        item_collections = [c.uuid for c in item.collections]
        for c in collections:
            if c.uuid in item_collections:
                logging.warning('The collection with the uuid "%s" is already a mapped collection.' % c.uuid)
            else:
                collection_uris.append(f'{self.api_endpoint}/core/collections/{c.uuid}')
        if len(collection_uris) > 0:
            self.post_api(api_endpoint, '\n'.join(collection_uris), {}, content_type=content_type)

    def move_item(self, item: Item, new_collection: Collection | str):
        """
        Moves an item to a new collection (completely replacing the old one).

        :param item: The item to move.
        :param new_collection: The new collection to put the item. This can eather be a Collection object or a string
            containing the uuid of the collection.
        """
        endpoint = f'core/items/{item.uuid}/owningCollection'
        new_collection = new_collection.uuid if isinstance(new_collection, Collection) else new_collection
        logging.info(f'Moving item with uuid {item.uuid} into new owning collection {new_collection}.')
        self.put_api(endpoint, f'{self.api_endpoint}/core/collections/{new_collection}',
                     content_type='text/uri-list')

    def get_dso(self, uuid: str = '', endpoint: str = '',
                identifier: str = None) -> DSpaceObject | Item | Collection | Community:
        """
        Retrieves a DSpace object from the api based on its uuid and the endpoint information.

        :param uuid: The uuid of the object.
        :param endpoint: The endpoint string. Must be one of ('items', 'collections', 'communities')
        :param identifier: An optional other identifier to retrieve a DSpace Object. Can be used instead of uuid. Must
            be a handle or doi.
        :return: Returns a DSpace object
        """
        if identifier is None:
            if uuid == '' or not isinstance(uuid, str):
                raise ValueError(f'If no other identifier is used, the uuid must be provided. "{uuid}" is not correct.')
            params = {}
            url = f'core/{endpoint}/{uuid}'
            if endpoint not in ('items', 'collections', 'communities'):
                raise ValueError(f"The endpoint '{endpoint}' does not exist. endpoint must be one of"
                                 "('items', 'collections', 'communities')")
        else:
            url = 'pid/find'
            params = {'id': identifier}
        try:
            obj = json_to_object(self.get_api(url, params))
            logging.debug(f'Retrieved DSpaceObject: {obj}')
        except TypeError:
            obj = None
            logging.warning('The object could not be found!')
        return obj

    def get_paginated_objects(self, endpoint: str, object_key: str, query_params: dict = None, page: int = -1,
                              size: int = 20) -> list[dict]:
        """
        Retrieves a paginated list of objects from the remote dspace endpoint and returns them as a list.

        :param endpoint: The endpoint to retrieve the objects from.
        :param object_key: The dict key to get the object list from the json-response. For example "bundles" or
            "bitstreams"
        :param query_params: Additional query parameters to add to the request.
        :param page: The page number to retrieve. Must be set to -1 to retrieve all pages. Default -1.
        :param size: The page size, aka the number of objects per page.
        :return: The list of retrieved objects.
        """
        query = {} if query_params is None else dict(query_params)
        if size > -1:
            query.update({'size': size})
        if page > -1:
            query.update({'page': page})
        endpoint_json = self.get_api(endpoint, params=query)
        if 'discover/search/objects' in endpoint:
            endpoint_json = endpoint_json['_embedded']['searchResult']
        try:
            object_list = endpoint_json["_embedded"][object_key]
        except KeyError as e:
            logging.error(f'Problems with parsing paginated object list. A Key-Error occurred.\n{endpoint_json}')
            raise e
        if page == -1:
            page_info = endpoint_json['page']
            if self.workers == 0:
                for p in range(1, page_info['totalPages']):
                    object_list += self.get_paginated_objects(endpoint, object_key, query, p, size)
            else:
                pool = ThreadPoolExecutor(max_workers=self.workers if self.workers > 0 else None)
                pool_threads = [pool.submit(self.get_paginated_objects, endpoint, object_key, query, p, size) for
                                p in range(1, page_info['totalPages'])]
                pool.shutdown(wait=True)
                for p in pool_threads:
                    object_list += p.result()
        return object_list

    def get_item_bitstreams(self, item_uuid: str) -> list[Bitstream]:
        """
        Retrieves the bitstreams connected to a DSpace Object. And returns them as a list.

        :param item_uuid: The uuid of the item to retrieve the bitstreams from.
        :return: A list of Bitstream objects.
        """
        bitstreams = []
        bundles = self.get_item_bundles(item_uuid, True)

        for b in bundles:
            bitstreams += b.bitstreams
        return bitstreams

    def get_bitstreams_in_bundle(self, bundle: Bundle) -> Bundle:
        """
        Retrieves all bitstreams in a given bundle by the bundle uuid.

        :param bundle: The bundle object to retrieve the bitstreams to.
        :return: The updated bundle object containing the bitstreams associated.
        """
        bitstream_link = f"/core/bundles/{bundle.uuid}/bitstreams"
        logging.debug(f'Retrieving bitstreams for bundle({bundle.name}) with uuid: {bundle.uuid}')
        for o in self.get_paginated_objects(bitstream_link, 'bitstreams'):
            description = o['metadata']['dc.description'][0]['value'] if ('dc.description'
                                                                          in o['metadata'].keys()) else ''
            bitstream = Bitstream(o['name'], o['_links']['content']['href'],
                                  bundle=bundle, uuid=o['uuid'])
            bitstream.add_description(description)
            bundle.add_bitstream(bitstream)
            logging.debug(f'Retrieved bitstreams: {bitstream}')
        logging.debug(f'Retrieved {len(bundle.bitstreams)} bitstreams.')
        return bundle

    def get_item_bundles(self, item_uuid: str, include_bitstreams: bool = True) -> list[Bundle]:
        """
        Retrieves the bundles connected to a DSpaceObject and returns them as list.

        :param item_uuid: The uuid of the item to retrieve the bundles from.
        :param include_bitstreams: Whether bitstreams should be downloaded as well. Default: True
        :return: The list of Bundle objects.
        """
        bundle_json = self.get_paginated_objects(f'/core/items/{item_uuid}/bundles', 'bundles')
<<<<<<< HEAD
        return [Bundle(b['name'],
                       b['metadata']['dc.description'][0]['value'] if 'dc.description' in b['metadata'].keys() else '',
                       b['uuid']) for b in bundle_json]
=======
        bundles = [Bundle(b['name'],
                          b['metadata']['dc.description'][0]['value'] if 'dc.description' in b['metadata'].keys() else '',
                          b['uuid']) for b in bundle_json]
        if not include_bitstreams:
            return bundles

        return [self.get_bitstreams_in_bundle(b) for b in bundles]
>>>>>>> b83f2e40

    def get_relations_by_type(self, entity_type: str) -> list[Relation]:
        """
        Parses the REST API and returns a list of relationships, which have the given entity on the left or right side.

        :param entity_type: The entity_type to look for.
        :return: Return s a list of relations.
        """
        add_url = f'/core/relationshiptypes/search/byEntityType'
        params = {'type': entity_type}
        rel_list = []
        relations = self.get_paginated_objects(add_url, 'relationshiptypes', params)
        for r in relations:
            rel_list.append(Relation(r['leftwardType'], relation_type=r['id']))
            rel_list.append(Relation(r['rightwardType'], relation_type=r['id']))
            logging.debug(f'Got relation {r} from RestAPI')
        return rel_list

    def get_item_relationships(self, item_uuid: str) -> list[Relation]:
        """
        Retrieves a list of relationships of DSpace entity from the api.

        :param item_uuid: The uuid of the item to retrieve the relationships for.
        :return: A list of relation objects.
        """
        url = f'/core/items/{item_uuid}/relationships'

        rel_list = self.get_paginated_objects(url, 'relationships')
        relations = []
        for r in rel_list:
            left_item_uuid = r['_links']['leftItem']['href'].split('/')[-1]
            right_item_uuid = r['_links']['rightItem']['href'].split('/')[-1]
            direction = 'leftwardType' if item_uuid == right_item_uuid else 'rightwardType'
            # Retrieve the type information:
            type_req = self.session.get(r['_links']['relationshipType']['href'])
            rel_key = type_req.json()[direction]
            rel_type = type_req.json()['id']
            # Set the correct item order.
            try:
                left_item = self.get_item(left_item_uuid, False)
                right_item = self.get_item(right_item_uuid, False)
                items = (left_item, right_item) if direction == 'rightwardType' else (right_item, left_item)
                relation = Relation(rel_key, items, rel_type)
                relations.append(relation)
                logging.debug(f'Added relation {relation} to Item.')
            except requests.exceptions.RequestException:
                logging.warning(f'Could not retrieve relationship({rel_key}) between {left_item_uuid} and'
                                f' {right_item_uuid}')
        return relations

    def get_item_collections(self, item_uuid: str) -> list[Collection]:
        """
        Retrieves a list of collections from the REST-API based on the uuid of an item. The first will be the owning
        collection.

        :param item_uuid: The uuid of the item.
        """
        url = f'core/items/{item_uuid}/owningCollection'
        get_result = self.get_api(url)
        if get_result is None:
            logging.warning(f'Problems with getting owning Collection for item with uuid "{item_uuid}"')
            return []
        owning_collection = json_to_object(get_result)
        mapped_collections = self.get_paginated_objects(f'core/items/{item_uuid}/mappedCollections',
                                                        'mappedCollections')
        return [owning_collection] + list(filter(lambda x: x is not None,
                                                 [json_to_object(m) for m in mapped_collections]))

    def get_parent_community(self, dso: Collection | Community) -> Community | None:
        """
        Retrieves the parent community of a given collection or Community.

        :param dso: The object to get the parent community from. Must be either Collection or Community
        """
        url = f'core/{"collections" if isinstance(dso, Collection) else "communities"}/{dso.uuid}/parentCommunity'
        try:
            get_result = self.get_api(url)
        except requests.exceptions.RequestException:
            return None
        if get_result is None:
            logging.warning(f'Problems with getting parent communities for DSpaceObject {dso}')
            return None
        owning_community = json_to_object(get_result)
        return owning_community

    def get_item(self, uuid: str = '', get_related: bool = True, get_bitstreams: bool = True,
                 pre_downloaded_item: Item = None, identifier: str = None) -> Item | None:
        """
        Retrieves a DSpace-Item by its uuid (or other identifieres) from the API.

        :param uuid: The uuid of the item to get.
        :param get_related: If true, also retrieves related items from the API.
        :param get_bitstreams: If true, also retrieves bitstreams of the item from the API.
        :param pre_downloaded_item: If a pre downloaded item is provided (aka blank dso), then only additional
            information such as relationships, owning collection, bundles and bitstreams will be provided.
        :param identifier: The identifier of the item to get. Can be used to retrieve items with ids other than uuid.
            Must be doi or handle
        :return: An object of the class Item.
        """
        dso = self.get_dso(uuid, 'items', identifier) if pre_downloaded_item is None else pre_downloaded_item
        if dso is None:
            logging.warning(f'The item with uuid "{uuid}" could not be found.')
            return None
        if get_related:
            dso.relations = self.get_item_relationships(dso.uuid)
        if get_bitstreams:
            dso.bundles = self.get_item_bundles(dso.uuid, True)
            for b in dso.bundles:
                dso.contents += b.bitstreams

        dso.collections = self.get_item_collections(dso.uuid)
        logging.debug(f'Successfully retrieved item {dso} from endpoint.')
        return dso

    def get_community(self, uuid) -> Community | None:
        """
        Retrieves a DSpace-Community object from the API.

        :param uuid: The UUID of the community to get.
        """
        dso = self.get_dso(uuid, 'communities')
        dso: Community
        dso.parent_community = self.get_parent_community(dso)
        logging.debug(f'Successfully retrieved community {dso} from endpoint.')
        return dso

    def get_collection(self, uuid) -> Collection | None:
        """
        Retrieves a DSpace-Community object from the API.

        :param uuid: The UUID of the community to get.
        """
        dso = self.get_dso(uuid, 'collections')
        dso: Collection
        dso.community = self.get_parent_community(dso)
        logging.debug(f'Successfully retrieved collection {dso} from endpoint.')
        return dso

    def get_bundle(self, uuid: str) -> Bundle | None:
        """
        Retrieves a DSpace-Bundel object from the API.

        :param uuid: The UUID of the bundle to get.
        :return: The bundle found.
        """
        bundle_json = self.get_api(f'core/bundles/{uuid}')
        bundle: Bundle = Bundle(bundle_json['name'], uuid=bundle_json['uuid'])
        bundle = self.get_bitstreams_in_bundle(bundle)
        logging.debug(f'Successfully retrieved bundle {bundle} including {len(bundle.bitstreams)} bitstreams from'
                      f'endpoint.')
        return bundle

    def get_objects_in_scope(self, scope_uuid: str, query: dict = None, size: int = 20, full_item: bool = False,
                           get_bitstreams: bool = False) -> list[DSpaceObject]:
        """
        Returns a list of DSpace Objects in a given collection or community. Can be further reduced by query parameter.

        :param scope_uuid: The uuid of the collection to retrieve the items from.
        :param query: Additional query parameters for the request.
        :param size: The number of objects per page. Use -1 to select the default.
        :param full_item: If the full item information should be downloaded (Including relationships, bundles and
            bitstreams. This can be slower due to additional api calls).
        :param get_bitstreams: If true, also the bitstreams of the item will be connected. Not needed if full_item is
            True. Default: False.
        :return: A list of Item objects.
        """
        query_params = {'scope': scope_uuid}
        if query is not None:
            query_params.update(query)
        return self.search_items(query_params, size, full_item, get_bitstreams)

    def search_items(self, query_params: dict = None, size: int = 20, full_item: bool = False,
                     get_bitstreams: bool = False) -> list[DSpaceObject]:
        """
        Search items via rest-API using solr-base query parameters. Uses the endpoint /discover/search/objects. If no
        query_params are provided, the whole repository will be retrieved.

        :param query_params: A dictionary with query parameters to filter the search results.
        :param size: The number of objects to retrieve per page.
        :param full_item: If the full items (including relations and bitstreams) shall be downloaded or not.
            Default false.
        :param get_bitstreams: If true, also the bitstreams of the item will be connected. Not needed if full_item is
            True. Default: False.
        :return: The list of found DSpace objects.
        """
        object_list = self.get_paginated_objects('/discover/search/objects', 'objects', query_params,
                                                 size=size)
        dspace_objects = [json_to_object(obj['_embedded']['indexableObject']) for obj in object_list]
        if not full_item and not get_bitstreams:
            logging.info(f'Found {len(dspace_objects)} DSpace Objects.')
            return dspace_objects

        for o in dspace_objects:
            if o.get_dspace_object_type() == 'Item':
                o: Item
                if full_item:
                    o.collections = self.get_item_collections(o.uuid)
                    o.relations = self.get_item_relationships(o.uuid)
                o.bundles = self.get_item_bundles(o.uuid, True)
            if full_item:
                if o.get_dspace_object_type() == 'Collection':
                    o: Collection
                    o.community = self.get_parent_community(o)
                if o.get_dspace_object_type() == 'Community':
                    o: Community
                    o.parent_community = self.get_parent_community(o)
        logging.info(f'Found {len(dspace_objects)} DSpace Objects.')
        return dspace_objects

    def get_all_items(self, page_size: int = 20, full_item: bool = False,
                      get_bitstreams: bool = False) -> list[DSpaceObject]:
        """
        Retrieves all Items from the REST-API. This method simply refers to the `search_items()` method without using
        query_params, thus getting all items.

        :param page_size: The number of objects to retrieve per page.
        :param full_item: Whether the full_item including related items and bitstreams shall be downloaded.
        :param get_bitstreams: If true, also the bitstreams of the item will be connected. Not needed if full_item is
            True. Default: False.
        :return: A list of all found DSpaceObjects
        """
        return self.search_items(None, page_size, full_item, get_bitstreams)

    def get_subcommunities(self, community: Community) -> list[Community]:
        """
        Returns all sub communities from a given community.
        :param community: The community to retrieve sub communities from.
        :return: A list of sub communities
        """
        url = f'/core/communities/{community.uuid}/subcommunities'
        objs = self.get_paginated_objects(url, 'subcommunities')
        logging.debug('Retrieved %i subcommunities for community %s.', len(objs), community.uuid)
        return [json_to_object(o) for o in objs]

    def get_subcollections(self, community: Community) -> list[Collection]:
        """
        Returns all sub collections from a given community.
        :param community: The community to retrieve sub collections from.
        :return: A list of sub collections
        """
        url = f'/core/communities/{community.uuid}/collections'
        objs = self.get_paginated_objects(url, 'collections')
        logging.debug('Retrieved %i collections for community %s.', len(objs), community.uuid)
        return [json_to_object(o) for o in objs]


    def get_metadata_field(self, schema: str = '', element: str = '', qualifier: str = '',
                           field_id: int = -1) -> list[dict]:
        """
        Checks if given metadata field exists in the DSpace instance. Returns one or more found metadata fields in a
        list of dict.

        :param schema: The schema of the field, if empty this field won't be taken in account for the search request.
        :param element: The element of the field, if empty this field won't be taken in account for the search request.
        :param qualifier: The qualifier of the field, if empty this field won't be taken in account for the search
            request.
        :param field_id: The exact metadata field id to look for. If the correct fields is already known.
        :return: A list of dictionaries in the following form: {id: <id>, element: <element>, qualifier: <qualifier>,
            scopeNote: <scopeNote>, schema: {id: <schema-id>, prefix: <prefix>, namespace: <namespace>}
        """

        def parse_json_resp(json_resp: dict) -> dict:
            """
            Parses the answer of the REST-API response and returns it into the wanted format.
            """
            schema_resp = json_resp['_embedded']['schema']
            return {'id': json_resp['id'],
                    'element': json_resp['element'],
                    'qualifier': json_resp['qualifier'],
                    'scopeNote': json_resp['scopeNote'],
                    'schema': {'id': schema_resp['id'], 'prefix': schema_resp['prefix'],
                               'namespace': schema_resp['namespace']}
                    }

        url = 'core/metadatafields/'
        if field_id > -1:
            url += f'/{field_id}'
            json_get = self.get_api(url)
            return [] if json_get is None else [parse_json_resp(json_get)]

        url += 'search/byFieldName'
        params = {}
        if schema != '':
            params.update({'schema': schema})
        if element != '':
            params.update({'element': element})
        if qualifier != '':
            params.update({'qualifier': qualifier})
        json_get = self.get_api(url, params)
        if json_get is None:
            return []
        pages = json_get['page']['totalPages']
        current_page = json_get['page']['number'] + 1
        results = [json_get]
        for p in range(current_page, pages):
            params['page'] = p
            results.append(self.get_api(url, params))
        field_objects = []
        for r in results:
            field_objects += [parse_json_resp(i) for i in r['_embedded']['metadatafields']]
            logging.debug(f'Found metadata field {field_objects[-1]}')
        logging.info(f'Found {len(field_objects)} metadata fields.')
        return field_objects

    def update_metadata(self, metadata: dict[str, (list[dict] | dict[str, dict])], object_uuid: str, obj_type: str,
                        operation: str, position: int = -1) -> DSpaceObject:
        """
        Update a new metadata value information to a DSpace object, identified by its uuid.

        :param metadata: A list of metadata to update as a MetaData object or dict object in the REST form, aka
            {<tag> : [{"value": <value>, "language": <language>...}]}. May also contain position information. For
            "remove"- operation the form must be {<tag>: [{postion: <position>}] | []}
        :param object_uuid: The uuid of the object to add the metadata to.
        :param obj_type: The type of DSpace object. Must be one of item, collection or community
        :param operation: The selected update operation. Must be one off (add, replace, remove).
        :param position: The position of the metadata value to add. Only possible if metadata is of type dict[dict[]]
        :return: The updated DSpace object.
        :raises ValueError: If a not existing objectType is used or wrong operation type.
        """
        if obj_type not in ('item', 'collection', 'community'):
            logging.error(f'Wrong object type information "{obj_type}" must be one of item, collection or community')
            raise ValueError(f'Wrong object type information "{obj_type}" must be one of item, collection or community')
        if operation not in ('add', 'replace', 'remove'):
            logging.error(f'Wrong update operation "{operation}" must be one off (add, replace, remove).')
            raise ValueError(f'Wrong update operation "{operation}" must be one off (add, replace, remove).')

        patch_json = []
        # Form: [{"op": "<operation>",
        #            "path": "/metadata/<tag>",
        #            "value": [{"value": <value>, "language": <language>}]}]

        if operation in ('add', 'replace'):
            for k in metadata.keys():
                values = metadata[k]
                rank = ''
                if isinstance(metadata[k], dict):
                    metadata[k]: dict
                    rank = f'/{metadata[k]["position"]}' if 'position' in metadata[k].keys() else ''
                    rank = f'/{position}' if rank == '' and str(position) != '-1' else rank
                    values = {'value': metadata[k]['value']}
                    if 'language' in metadata[k].keys():
                        values.update({'language': metadata[k]['language']})
                patch_json.append({'op': operation, 'path': f'/metadata/{k}' + rank, 'value': values})
        else:
            for k in metadata.keys():
                rank = [i['position'] for i in metadata[k]]
                if len(rank) > 0:
                    patch_json += [{'op': operation, 'path': f'/metadata/{k}/{r}'} for r in rank]
                else:
                    patch_json.append({'op': operation, 'path': f'/metadata/{k}' +
                                                                (f'/{position}' if str(position) != '-1' else '')})

        url = 'core/' + (f'{obj_type}s' if obj_type in ('item', 'collection') else 'communities')
        json_resp = self.patch_api(f'{url}/{object_uuid}', patch_json)
        return json_to_object(json_resp)

    def add_metadata(self, metadata: MetaData | dict[str, list[dict]], object_uuid: str,
                     obj_type: str, position_end: bool = False) -> DSpaceObject:
        """
        Add a new metadata value information to a DSpace object, identified by its uuid.

        :param metadata: A list of metadata to update as a MetaData object or dict object in the REST form, aka
            {<tag> : [{"value": <value>, "language": <language>...}]}
        :param object_uuid: The uuid of the object to add the metadata to.
        :param obj_type: The type of DSpace object. Must be one of item, collection or community.
        :param position_end: Whether the new metadata field should be placed at the end of the existing metadata.
        :return: The updated DSpace object.
        :raises ValueError: If a not existing objectType is used.
        """

        if isinstance(metadata, MetaData):
            metadata = {key: [dict(v) for v in metadata[key]] for key in metadata.keys()}
        else:
            # Checks if there is only one metadata key with only one value.
            if len(metadata.keys()) == 1 and position_end and len(metadata[list(metadata.keys())[0]]) == 1:
                metadata = {list(metadata.keys())[0]: metadata[list(metadata.keys())[0]][0]}
        return self.update_metadata(metadata, object_uuid, obj_type, 'add',
                                    position='-' if position_end else -1)

    def replace_metadata(self, metadata: MetaData | dict[str, list[dict] | dict], object_uuid: str,
                         obj_type: str, position: int = -1) -> DSpaceObject:
        """
        Add a new metadata value information to a DSpace object, identified by its uuid.

        :param metadata: A list of metadata to update as a MetaData object or dict object in the REST form, aka
            {<tag> : [{"value": <value>, "language": <language>...}]}
        :param object_uuid: The uuid of the object to add the metadata to.
        :param obj_type: The type of DSpace object. Must be one of item, collection or community.
        :param position: The position of the metadata value to replace.
        :return: The updated DSpace object.
        :raises ValueError: If a not existing objectType is used.
        """
        if isinstance(metadata, MetaData):
            metadata: MetaData
            patch_data = {key: [dict(v) for v in metadata[key]] for key in metadata.keys()}
        else:
            metadata: dict[str, list[dict] | dict]
            # Check if position argument is not used correctly
            if len(metadata.keys()) > 1 and str(position) != '-1':
                logging.warning('Could not set same position metadata for more than one metadata tag.')
                raise Warning('Could not set same position metadata for more than one metadata tag.')
            if (len(metadata.keys()) == 1 and isinstance(metadata[list(metadata.keys())[0]], list)
                    and str(position) != '-1'):
                logging.warning('Could not use one position argument for more than one metadata-value.')
                raise Warning('Could not use one position argument for more than one metadata-value.')

            patch_data = {k: (metadata[k][0] if (isinstance(metadata[k], list)
                                                 and len(metadata[k]) == 1) else metadata[k])for k in metadata.keys()}

        return self.update_metadata(patch_data, object_uuid, obj_type, 'replace', position=position)

    # Delete section. Be carefully, when using it!

    def delete_metadata(self, tag: str | list[str], object_uuid: str,
                        obj_type: str, position: int | str = -1) -> DSpaceObject:
        """
        Deletes a specific metadata-field or value of a DSpace Item. Can delete a list of fields as well as only one.

        :param tag: A tag or list of tags wich shall be deleted.
        :param object_uuid: The uuid of the DSpace Item to delete the metadata from.
        :param position: The position of the metadata value to delete. Can only be used, if only one tag is provided.
        :param obj_type: The type of DSpace object. Must be one of item, collection or community.
        :return: The updated DSpace object.
        :raises ValueError: If a not existing objectType is used. Or a position is given, when tag is a list.
        """
        if str(position) != '-1' and isinstance(tag, list):
            raise ValueError('Can not use position parameter if more than one tag is provided.')
        tag = [tag] if not isinstance(tag, list) else tag
        return self.update_metadata({t: [] for t in tag}, object_uuid, obj_type, operation='remove', position=position)

    def delete_bitstream(self, bitstream_uuid: str | list[str]):
        """
        Permanently removes a bitstream of a list of bitstreams from the repository. Handle be carefully when using the
        method, there won't be a confirmation step.

        :param bitstream_uuid: The uuid of the bitstream to delete
        """
        bitstream_uuid = [bitstream_uuid] if isinstance(bitstream_uuid, str) else bitstream_uuid
        patch_call = [{'op': 'remove', 'path': f'/bitstreams/{uuid}'} for uuid in bitstream_uuid]
        self.patch_api('core/bitstreams', patch_call)
        logging.info(f'Successfully deleted bitstream with uuid "{bitstream_uuid}".')

    def delete_bundles(self, bundle_uuid: str | list[str], include_bitstreams: bool = False):
        """
        Permanently removes a bundle or a list of bundles from the repository. Handle carefully when using the method,
        there won't be a confirmation step. Can not delete a bundle with bitstreams still included, unless
        include_bitstreams is set to true.

        :param bundle_uuid: The uuid or list of uuids of the bundles to be deleted.
        :param include_bitstreams: Default: False. WARNING! If this is set to true all bitsreams in the bundle will be
            deleted as well.
        """
        bundles = bundle_uuid if isinstance(bundle_uuid, list) else [bundle_uuid]
        for b in bundles:
            if not include_bitstreams:
                bundle = self.get_bitstreams_in_bundle(Bundle(uuid=b))
                if len(bundle.bitstreams) > 0:
                    logging.error(f'Could not delete bundle with uuid "{b}" because there are still '
                                  f'{len(bundle.bitstreams)} bitstreams.')
                    continue
            self.delete_api(f'core/bundles/{b}')
            logging.info(f'Successfully deleted bundle with uuid "{b}"')

    def remove_mapped_collection(self, item: Item, collection: Collection | str):
        """
        Removes the mapped collection of a given Item.
        :param item: The item to remove mapped collection from.
        :param collection: The mapped collection to remove. Can be either a collection object or the uuid of the
        collection.
        """
        collection_uuid = collection.uuid if isinstance(collection, Collection) else collection
        self.delete_api(f'core/items/{item.uuid}/mappedCollections/{collection_uuid}')

    def delete_item(self, item: Item, copy_virtual_metadata: bool = False,
                    by_relationships: Relation | list[Relation] = None):
        """
        Deletes an item from the rest API by using its uuid. If you delete an item, you can request to transform
        possible virtual metadata fields for related items to real metadata fields. If you want to only transform
        virtual metadata fields of specific relations, you can add those relations.
        :param item: The item to delete.
        :param copy_virtual_metadata: Whether to copy virtual metadata of related items. Default: False.
        :param by_relationships: Relationships to copy the metadata for. If none provided and `copy_virtual_metadata` is
            True, all metadata will be copied.
        """
        params = {}
        if copy_virtual_metadata:
            if by_relationships is None:
                params['copyVirtualMetadata'] = 'all'
            else:
                params = '&'.join([f'copyVirtualMetadata={r.relation_type}' for r in by_relationships])
        self.delete_api(f'core/items/{item.uuid}',  params)
        logging.info('Successfully deleted item with uuid "%s".' % item.uuid)

    def delete_collection(self, collection: Collection, all_items: bool = False):
        """
        Deletes the given collection from the rest_api. Raises an error, if the collection still includes items and
        all_items is set to false.
        :param collection: The collection to delete.
        :param all_items: Whether to delete all items in the collection as well.
        :raises AttributeError: If collection still includes items and all_items is set to false.
        """
        def delete_item_owned(it: DSpaceObject, coll: Collection):
            """Delete the item, if owned by the given collection."""
            if not isinstance(it, Item):
                return
            cols = self.get_item_collections(it.uuid)
            if cols[0].uuid == coll.uuid:
                self.delete_item(it)

        items = self.get_objects_in_scope(collection.uuid)
        if not all_items and len(items) > 0:
            raise AttributeError(f'Collection {collection.uuid} has {len(items)} items and all_items is set to False.')
        elif len(items) > 0:
            if self.workers > 1:
                with ThreadPoolExecutor(max_workers=self.workers) as pool:
                    pool_threads = [pool.submit(delete_item_owned, i, collection) for i in items]
                for p in pool_threads:
                    p.result()
            else:
                for i in items:
                    delete_item_owned(i, collection)
            logging.info('Successfully deleted %i items from the collection.' % len(items))
        self.delete_api(f'core/collections/{collection.uuid}')
        logging.info('Successfully deleted collection with uuid "%s".' % collection.uuid)

    def delete_community(self, community: Community, all_objects: bool = False):
        """
        Deletes the given community from the rest_api. Raises an error, if the community still includes items or
        collections and all_objects is set to false.
        :param community: The community to delete.
        :param all_objects: Whether to delete all items and collections in the community as well.
        :raises AttributeError: If community still includes items or collections and all_objects is set to false.
        """
        sub_communities = self.get_subcommunities(community)
        sub_collections = self.get_subcollections(community)
        sub_objs = len(sub_communities) + len(sub_collections)
        if not all_objects and sub_objs > 0:
            raise AttributeError(f'Community {community.uuid} has {sub_objs} objects and all_objects is set to False.')
        else:
            for c in sub_collections:
                self.delete_collection(c, all_objects)
            for c in sub_communities:
                self.delete_community(c, all_objects)
            logging.info('Successfully deleted %i objects from the community.' % sub_objs)
        self.delete_api(f'core/communities/{community.uuid}')
        logging.info('Successfully deleted community with uuid "%s".' % community.uuid)<|MERGE_RESOLUTION|>--- conflicted
+++ resolved
@@ -720,19 +720,13 @@
         :return: The list of Bundle objects.
         """
         bundle_json = self.get_paginated_objects(f'/core/items/{item_uuid}/bundles', 'bundles')
-<<<<<<< HEAD
-        return [Bundle(b['name'],
+        bundles = [Bundle(b['name'],
                        b['metadata']['dc.description'][0]['value'] if 'dc.description' in b['metadata'].keys() else '',
                        b['uuid']) for b in bundle_json]
-=======
-        bundles = [Bundle(b['name'],
-                          b['metadata']['dc.description'][0]['value'] if 'dc.description' in b['metadata'].keys() else '',
-                          b['uuid']) for b in bundle_json]
         if not include_bitstreams:
             return bundles
 
         return [self.get_bitstreams_in_bundle(b) for b in bundles]
->>>>>>> b83f2e40
 
     def get_relations_by_type(self, entity_type: str) -> list[Relation]:
         """
