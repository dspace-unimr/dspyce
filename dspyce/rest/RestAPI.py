from concurrent.futures import ThreadPoolExecutor
import json
import logging
import requests
import requests.adapters
from requests.exceptions import InvalidJSONError

from ..DSpaceObject import DSpaceObject
from ..Item import Item
from ..Community import Community
from ..Collection import Collection
from ..Relation import Relation
from ..bitstreams import Bundle, Bitstream, IIIFBitstream
from ..metadata import MetaData


def json_to_object(json_content: dict) -> DSpaceObject | Item | Community | Collection | None:
    """
    Converts a dict based on REST-format in to a DSpace Object.

    :param json_content: The json content in a dict format.
    :return: A DSpaceObject object.
    """
    uuid = json_content['uuid']
    name = json_content['name']
    handle = json_content['handle']
    metadata = json_content['metadata']
    doc_type = json_content['type']
    if json_content is None:
        return None
    match doc_type:
        case 'community':
            obj = Community(uuid, handle=handle, name=name)
        case 'collection':
            obj = Collection(uuid, handle=handle, name=name)
        case 'item':
            obj = Item(uuid, handle=handle, name=name)
        case _:
            obj = DSpaceObject(uuid, handle, name)
    for m in metadata.keys():
        for v in metadata[m]:
            value = v['value']
            lang = v['language'] if 'language' in v.keys() else None
            obj.add_metadata(tag=m, value=value, language=lang)
    return obj


def object_to_json(obj: DSpaceObject) -> dict:
    """
    Converts a DSpaceObject class into dict based on a DSpace-Rest format
    :param obj: The object to convert.
    :return: A dictionary in the REST-format.
    """
    uuid = obj.uuid
    handle = obj.handle
    name = obj.name
    obj_type = obj.get_dspace_object_type().lower()
    metadata = {key: [dict(v) for v in obj.metadata[key]] for key in obj.metadata.keys()}

    json_object = {}
    if uuid is not None and uuid != '':
        json_object['uuid'] = uuid
    if handle is not None and handle != '':
        json_object['handle'] = handle
    if name is not None and name != '':
        json_object['name'] = name
    if obj_type is not None and obj_type != '':
        json_object['type'] = obj_type
    if isinstance(obj, Item):
        obj: Item
        json_object['inArchive'] = obj.in_archive
        json_object['discoverable'] = obj.discoverable
        json_object['withdrawn'] = obj.withdrawn
        if obj.is_entity():
            json_object['entityType'] = obj.get_entity_type()
    if obj.handle is not None and obj.handle != '':
        json_object['handle'] = obj.handle
    json_object['metadata'] = metadata
    return json_object


class RestAPI:
    """
    The class RestAPI represents the REST API of a DSpace 7 backend. It helps to get, push, update or remove Objects,
    Bitstreams, Relations, MetaData and other from a DSpace Instance.
    """
    api_endpoint: str
    """The address of the api_endpoint."""
    username: str
    """The username of the user communicating to the endpoint."""
    password: str
    """The password of the user communicating with the endpoint."""
    session: requests.sessions.Session
    """The active session."""
    authenticated: bool = False
    """Provides information about the authentication status."""
    dspace_version: str
    """The dspace version used by the API endpoint."""
    workers: int
    """The number of worker threads used by the ThreadPoolExecutor."""

    def __init__(self, api_endpoint: str, username: str = None, password: str = None,
                 log_level: int | str = logging.INFO, log_file: str = None, workers: int = 0):
        """
        Creates a new object of the RestAPI class using

        :param api_endpoint: The api endpoint to connect to. (For example https://demo.dspace.org/server/api)
        :param username: The username of the user for authentication.
        :param password: The password of the user for authentication.
        :param log_level: The log_level used for Logging. Must be string or integer. The strings must be one of
            the following: DEBUG, INFO, WARNING, ERROR, CRITICAL. Default is INFO.
        :param log_file: A possible name and path of the log file. If None provided, all output will be logged to the
            console.
        :param workers: The number of worker threads to use, if this value equals 0 no ThreadPoolExecutor is used.
            Default is 0.
        """
        log_level_types = {'DEBUG': logging.DEBUG, 'INFO': logging.INFO, 'WARNING': logging.WARNING,
                           'ERROR': logging.ERROR, 'CRITICAL': logging.CRITICAL}
        if isinstance(log_level, str) and log_level.upper() not in log_level_types.keys():
            raise TypeError(f"Invalid log level: {log_level}. Must be one of DEBUG, INFO, WARNING, ERROR, CRITICAL.")
        elif isinstance(log_level, str):
            log_level = log_level_types[log_level]
        logging.basicConfig(level=log_level, filename=log_file, encoding='utf8',
                            format='%(asctime)s - %(levelname)s: %(message)s')
        self.session = requests.Session()
        self.api_endpoint = api_endpoint
        endpoint_info = RestAPI.get_endpoint_info(api_endpoint)
        if endpoint_info is None:
            logging.critical(f'Couldn\'t reach the api_endpoint with the address "{api_endpoint}".')
            raise requests.exceptions.ConnectionError(f'Could not reach the endpoint {api_endpoint}.')
        else:
            self.dspace_version = endpoint_info['dspaceVersion']
        self.username = username
        self.password = password
        self.req_headers = {'Content-type': 'application/json', 'User-Agent': 'Python REST Client'}
        if username is not None and password is not None:
            self.authenticated = self.authenticate_api()
        self.set_workers(workers)

    @staticmethod
    def get_endpoint_info(api: str) -> dict[str, str] | None:
        """
        Checks if the request endpoint is reachable and returns name, ui_address, server_address and dspace-Version

        :param api: The url of the API endpoint.
        """
        logging.debug(f'Checking endpoint status.')
        req = requests.get(api)
        if req.status_code in (204, 201, 200):
            try:
                logging.debug(f'Established connection with the endpoint. Status code: {req.status_code}')
                resp = req.json()
                logging.info(f'Connection with endpoint "{api}" established. Instance-name: "{resp["dspaceName"]}",'
                             f'UI-address: "{resp["dspaceUI"]}", Server-address: "{resp["dspaceServer"]}",'
                             f'DSpace-Version: "{resp["dspaceVersion"]}"')
                return resp
            except json.decoder.JSONDecodeError:
                logging.critical('The reponse could not be parsed. Are you sure, that you\'ve provided the url of a '
                                 'valid dspace 7.x endpoint?')
                return None
        else:
            logging.warning(f'Problems with establishing a connection to the endpoint. Status code: {req.status_code}')
            return None

    def update_csrf_token(self, req: requests.models.Request | requests.models.Response):
        """
        Update the csrf_token based on the current requests.

        :param req: The current request to check the token from.
        """
        if 'DSPACE-XSRF-TOKEN' in req.headers:
            csrf = req.headers['DSPACE-XSRF-TOKEN']
            self.session.headers.update({'X-XSRF-Token': csrf})
            self.session.cookies.update({'X-XSRF-Token': csrf})

    def set_workers(self, workers: int):
        """
        Set the number of workers to be used by the TreadPoolExecutor.

        :param workers: The number of worker threads to use.
        """
        self.workers = workers
        logging.debug('Initializing with %i workers.' % workers)
        if self.workers > requests.adapters.DEFAULT_POOLSIZE:
            adapter = requests.adapters.HTTPAdapter(pool_maxsize=self.workers)
            logging.info('The number of workers (%i) exceeds the number of default connections. '
                         'Increasing the number of default connections.' % workers)
            self.session.mount(self.api_endpoint, adapter)

    def authenticate_api(self) -> bool:
        """
        Authenticates to the REST-API

        :return: True, if the authentication worked.
        """
        logging.info(f'Trying to authenticate against the REST-API "{self.api_endpoint}", with user {self.username}')
        auth_url = f'{self.api_endpoint}/authn/login'
        req = self.session.post(auth_url)
        self.update_csrf_token(req)
        req = self.session.post(auth_url, data={'user': self.username, 'password': self.password})
        if 'Authorization' in req.headers:
            self.session.headers.update({'Authorization': req.headers.get('Authorization')})
        # Check if authentication was successfully:
        auth_session = self.session.get(auth_url.replace('login', 'status'))
        try:
            auth_status = auth_session.json()
            if 'authenticated' in auth_status and auth_status['authenticated'] is True:
                logging.info(f'The authentication as "{self.username}" was successfully')
                return True
        except requests.exceptions.JSONDecodeError as e:
            logging.error('Problem with authenticating to the api.')
            logging.error(auth_session)
            logging.exception(e)

        logging.critical('The authentication was unsuccessful.')
        return False

    def get_api(self, endpoint: str, params: dict = None) -> dict | None:
        """
        Performs a get request to the api based on a given string endpoint returns the JSON response if successfully.

        :param endpoint: The endpoint information: aka https://self.api_endpoint/<endpoint>
        :param params: A list of additional parameters to pass to the endpoint.
        :return: The json response as a dict.
        """
        endpoint = endpoint if endpoint[0] != '/' else endpoint[1:]
        url = f'{self.api_endpoint}/{endpoint}'
        req = self.session.get(url, params=params if params is not None else {})
        self.update_csrf_token(req)
        if req.status_code in (204, 201, 200):
            logging.debug(f'Successfully performed GET request to endpoint {endpoint}')
            return req.json()
        if req.status_code == 404:
            logging.warning(f'Object behind "{url}" does not exists.')
            logging.warning(req.json())
            return None
        logging.error(f'Problem with performing GET request to endpoint {endpoint}.')
        logging.error(req)

        raise requests.exceptions.RequestException(f'Could not get item with from endpoint: {url}')

    def post_api(self, url: str, data: dict | list | str, params: dict, content_type: str = 'application/json') -> dict:
        """
        Performs a post action on the RestAPI endpoint.
        """
        req = self.session.post(url)
        self.update_csrf_token(req)
        logging.debug(f'Performing POST request in "{url}" with params({params}):{data}')
        if content_type == 'application/json':
            try:
                resp = self.session.post(url, json=data, headers=self.req_headers, params=params)
            except InvalidJSONError as e:
                logging.error(f'Invalid json format in the query data: {data}')
                raise e
            if resp.status_code in (201, 200):
                # Success post request
                json_resp = resp.json()
                logging.info(f'Successfully added object with uuid: {json_resp["uuid"]}')
                return json_resp
        else:
            headers = self.req_headers.copy()
            headers['Content-Type'] = content_type
            resp = self.session.post(url, data=data, headers=headers, params=params)
            if resp.status_code in (200, 201, 204):
                return {}
        logging.error(f'Could not POST content({content_type}): {data}.\n\tWith params: {params}\n\tOn endpoint: {url}')
        logging.error(f'Statuscode: {resp.status_code}')
        raise requests.exceptions.RequestException(f'\nStatuscode: {resp.status_code}\n'
                                                   f'Could not post content: \n\t{data}'
                                                   f'\nWith params: {params}\nOn endpoint:\n\t{url}')

    def patch_api(self, url: str, json_data: list, params: dict = None) -> dict | None:
        """
        Sends a patch request to the api in order to update, add or remove metadata information.

        :param url: The url of the api, where to replace the metadata.
        :param json_data: The data object containing action information.
        :param params: Additional params for the operation.
        :return: The JSON response of the server, if the operation was successfully.
        :raise RequestException: If the JSON response doesn't have the status code 200 or 201
        """
        url = f'{self.api_endpoint}/{url}' if self.api_endpoint not in url else url
        logging.debug(f'Performing PATCH request in "{url}" with params({params}):{json_data}')
        req = self.session.patch(url)
        self.update_csrf_token(req)
        resp = self.session.patch(url, json=json_data, headers=self.req_headers)

        if resp.status_code in (201, 200):
            # Success post request
            json_resp = resp.json()
            logging.info(f'Successfully updated object with uuid: {json_resp["uuid"]}.')
            return json_resp

        if resp.status_code == 204:
            operation = [int((i['op'] if 'op' in i.keys() else '') == 'remove') - 1 for i in json_data]
            if sum(operation) == 0:
                logging.info('Successfully deleted objects.')
                return None

        logging.error(f'Could not PATCH content: {json_data}.\n\tWith params: {params}\n\tOn endpoint: {url}')
        logging.error(f'Statuscode: {resp.status_code}')
        raise requests.exceptions.RequestException(f'\nStatuscode: {resp.status_code}\n'
                                                   f'Could not put content: \n\t{json_data}'
                                                   f'\nWith params: {params}\nOn endpoint:\n\t{url}')

    def put_api(self, url: str, data: list | dict | str, params: dict = None, content_type: str = None) -> None:
        """
        Sends a PUT request to the api.

        :param url: The path in the api.
        :param data: The data object containing action information.
        :param params: Additional params for the operation.
        :param content_type: The content_type of the data. The default ist self.request.headers['Content-Type']
        :raise RequestException: If the JSON response doesn't have the status code 200 or 201
        """
        url = f'{self.api_endpoint}/{url}' if self.api_endpoint not in url else url
        logging.debug(f'Performing PUT request in "{url}" with params({params}):{data}')
        req = self.session.put(url)
        self.update_csrf_token(req)
        headers = self.req_headers
        if content_type != headers['Content-type']:
            headers['Content-type'] = content_type
        resp = self.session.put(url, data=data, headers=headers)

        if resp.status_code in (204, 200):
            # Success put request
            logging.info(f'Successfully performed put request on endpoint {url}.')
            return

        logging.error(f'Could not PUT content: {data}.\n\tWith params: {params}\n\tOn endpoint: {url}')
        logging.error(f'Statuscode: {resp.status_code}')
        raise requests.exceptions.RequestException(f'\nStatuscode: {resp.status_code}\n'
                                                   f'Could not put content: \n\t{data}'
                                                   f'\nWith params: {params}\nOn endpoint:\n\t{url}')

    def delete_api(self, url: str, params: any = None, content_type: str = None, retry: bool = False) -> None:
        """
        Sends a DELETE request to the api.

        :param url: The path in the api.
        :param params: Additional params for the operation.
        :param content_type: The content_type of the data. The default ist self.request.headers['Content-Type']
        :param retry: Use this, if csrf token has to be updated.
        :raise RequestException: If the JSON response doesn't have the status code 200 or 201
        """
        url = f'{self.api_endpoint}/{url}' if self.api_endpoint not in url else url
        logging.debug(f'Performing DELETE request in "{url}" with params({params})')
        params = {} if params is None else params
        headers = self.req_headers
        if content_type != headers['Content-type']:
            headers['Content-type'] = content_type
        resp = self.session.delete(url, params=params, headers=self.req_headers)
        self.update_csrf_token(resp)
        if resp.status_code == 403:
            if retry:
                logging.warning('To many retries updating csrf token.')
            else:
                logging.debug('Retry request wit updated csrf token.')
                return self.delete_api(url, params, content_type, True)
        elif resp.status_code in (204, 200):
            # Success DELETE request
            logging.debug(f'Successfully performed DELETE request on endpoint {url}.')
            return

        logging.error(f'Could not DELETE on endpoint: {url} With params: {params}')
        logging.error(f'Statuscode: {resp.status_code}')
        exception = requests.exceptions.RequestException(f'\nStatuscode: {resp.status_code}\n'
                                                         f'\nWith params: {params}\nOn endpoint:\n\t{url}')
        raise exception

    def add_object(self, obj: DSpaceObject) -> DSpaceObject | Collection | Item | Community:
        """
        Creates a new object in the DSpace Instance.

        :param obj: The object to create.
        :return: The newly created object.
        """
        if not self.authenticated:
            logging.critical('Could not add object, authentication required!')
            raise ConnectionRefusedError('Authentication needed.')
        params = {}
        match obj.get_dspace_object_type():
            case 'Item':
                obj: Item
                add_url = f'{self.api_endpoint}/core/items'
                params = {'owningCollection': obj.get_owning_collection().uuid}
            case 'Community':
                obj: Community
                if obj.parent_community is None:
                    add_url = f'{self.api_endpoint}/core/communities'
                else:
                    add_url = f'{self.api_endpoint}/core/communities'
                    params = {'parent': obj.parent_community.uuid}
            case 'Collection':
                obj: Collection
                add_url = f'{self.api_endpoint}/core/collections'
                params = {'parent': obj.community.uuid}
            case _:
                raise ValueError(f'Object type {obj.get_dspace_object_type()} is not allowed as a parameter!')
        obj_json = object_to_json(obj)

        return json_to_object(self.post_api(add_url, data=obj_json, params=params))

    def add_bundle(self, bundle: Bundle, item_uuid: str) -> Bundle:
        """
        Creates a new bundle based on a given bundle Object in DSpace and returns the created object.
        :param bundle: The bundle object to create.
        :param item_uuid: The uuid_of the item to create the bundle for.
        :return: The newly created object returned from DSpace.
        """
        if not self.authenticated:
            logging.critical('Could not add object, authentication required!')
            raise ConnectionRefusedError('Authentication needed.')
        params = {}
        add_url = f'{self.api_endpoint}/core/items/{item_uuid}/bundles'
        obj_json = {'name': bundle.name}
        if bundle.description != '':
            obj_json['metadata'] = {'dc.description': [{'value': bundle.description}]}
        resp = self.post_api(add_url, data=obj_json, params=params)
        uuid = resp['uuid']
        name = resp['name']
        return Bundle(name=name, uuid=uuid)

    def add_bitstream(self, bitstream: Bitstream, bundle: Bundle) -> str:
        """
        Creates a new bitstream in a given dspace bundle.
        :param bitstream: The bitstream to upload.
        :param bundle: The bundle to upload the item in.
        :return: The uuid of the newly created bitstream.
        """
        if not self.authenticated:
            logging.critical('Could not add object, authentication required!')
            raise ConnectionRefusedError('Authentication needed.')
        add_url = f'{self.api_endpoint}/core/bundles/{bundle.uuid}/bitstreams'
        obj_json = {'name': bitstream.file_name, 'metadata': {'dc.title': [{'value': bitstream.file_name}],
                                                              'dc.description': [{'value': bitstream.description}]},
                    'bundleName': bundle.name}
        if isinstance(bitstream, IIIFBitstream):
            bitstream: IIIFBitstream
            obj_json['metadata']['iiif.label'] = [{'value': bitstream.iiif['label']}]
            obj_json['metadata']['iiif.toc'] = [{'value': bitstream.iiif['toc']}]
            obj_json['metadata']['iiif.image.width'] = [{'value': bitstream.iiif['w']}]
            obj_json['metadata']['iiif.image.height'] = [{'value': bitstream.iiif['h']}]
        logging.debug(f'Adding bitstream: {obj_json}')
        bitstream_file = bitstream.get_bitstream_file()
        data_file = {'file': (bitstream.file_name, bitstream_file)} if bitstream_file is not None else None
        req = self.session.post(add_url)
        self.update_csrf_token(req)
        headers = self.session.headers
        headers.update({'Content-Encoding': 'gzip', 'User-Agent': self.req_headers['User-Agent']})
        req = requests.Request('POST', add_url,
                               data={'properties': json.dumps(obj_json) + ';type=application/json'}, headers=headers,
                               files=data_file)
        resp = self.session.send(self.session.prepare_request(req))
        try:
            uuid = resp.json()['uuid']
            logging.info(f'Successfully added bitstream with uuid "{uuid}"')
            return uuid
        except KeyError as e:
            logging.error(f'Problem with adding bitstream:\n{resp}\n\t{resp.headers}')
            raise e

    def add_relationship(self, relation: Relation) -> dict:
        """
        Creates a new relationship between to items based on the information in the Relation object.

        :param relation: The relation to create.
        """
        if not self.authenticated:
            logging.critical('Could not add object, authentication required!')
            raise ConnectionRefusedError('Authentication needed.')
        if relation.relation_type is None:
            logging.info('No relation type specified, trying to find relation-type via the rest endpoint.')
            left_item_type = relation.items[0].get_entity_type()
            rels = self.get_relations_by_type(left_item_type)
            rels = list(filter(lambda x: x.relation_key == relation.relation_key, rels))
            if len(rels) != 1:
                if len(rels) > 1:
                    logging.critical('Something went wrong with on the rest-endpoint: found more than one relation with'
                                     f' the name {relation.relation_key}')
                else:
                    logging.error(f'Didn\'t find relation with name {relation.relation_key}')
            else:
                relation.relation_type = rels[0].relation_type
                logging.debug(f'Found relationtype "{relation.relation_type}" for the name "{relation.relation_key}"')
        add_url = f'{self.api_endpoint}/core/relationships?relationshipType={relation.relation_type}'
        if relation.items[0] is None or relation.items[1] is None:
            logging.error(f'Could not create Relation because of missing item information in relation: {relation}')
            raise ValueError(f'Could not create Relation because of missing item information in relation: {relation}')
        uuid_1 = relation.items[0].uuid
        uuid_2 = relation.items[1].uuid
        if uuid_1 == '' or uuid_2 == '':
            logging.error(f'Relation via RestAPI can only be created by using item-uuids, but found: {relation}')
            raise ValueError(f'Relation via RestAPI can only be created by using item-uuids, but found: {relation}')
        req = self.session.post(add_url)
        self.update_csrf_token(req)
        item_url = f'{self.api_endpoint}/core/items'
        headers = self.session.headers
        headers.update({'Content-Type': 'text/uri-list', 'User-Agent': self.req_headers['User-Agent']})
        resp = self.session.post(add_url, f'{item_url}/{uuid_1} \n {item_url}/{uuid_2}', headers=headers)

        if resp.status_code in (201, 200):
            # Success post request
            logging.info(f'Created relationship: {relation}')
            return resp.json()

        raise requests.exceptions.RequestException(f'{resp.status_code}: Could not post relation: \n{relation}\n'
                                                   f'Got headers: {resp.headers}')

    def add_community(self, community: Community | DSpaceObject, create_tree: bool = False) -> Community:
        """
        Creates a new community in the DSpace instance and its owning community if create_tree is True.

        :param community: The collection object to create in DSpace.
        :param create_tree: If the owning communities shall be created as well.
        :return: Returns the newly created Community.
        """
        parent_community = community.parent_community
        if parent_community is not None and parent_community.uuid == '' and create_tree:
            community.parent_community = self.add_community(parent_community, create_tree)
        logging.debug(f'Adding community: {community}')
        return self.add_object(community)

    def add_collection(self, collection: Collection, create_tree: bool = False) -> Collection:
        """
        Creates a new collection in the DSpace instance and its owning communities if create_tree is True.

        :param collection: The collection object to create in DSpace.
        :param create_tree: If the owning communities shall be created as well.
        :return: Returns the newly created Collection.
        """
        community = collection.community
        if community.uuid == '' and create_tree:
            collection.community = self.add_community(community, create_tree)
        logging.debug(f'Adding collection: {collection}')
        return self.add_object(collection)

    def add_item(self, item: Item, create_tree: bool = False) -> Item:
        """
        Adds an item object to DSpace including files and relations. Based on the add_object method.

        :param item: The item to push into DSpace.
        :param create_tree: Creates the owning collections and communities above this item if not yet existing.
        :return: An item object including the new uuid.
        """
        bitstreams = item.contents
        collection_list = item.collections
        if create_tree:
            if len(collection_list) > 0 and collection_list[0].uuid == '':
                col: Collection = self.add_collection(collection_list[0], create_tree)
                collection_list[0] = col
        elif len(collection_list) == 0:
            raise ValueError('Can not push an Item into the restAPI without information about the owning collections.')
        elif len(collection_list) > 0 and collection_list[0].get_identifier() is None:
            raise ValueError('Can not push an Item into the restAPI without a owning collections. Set create_tree to'
                             'True or provide an identifier of the owning collection.')
        else:
            for c in collection_list:
                if c.uuid == '' and c.handle != '':
                    logging.debug(f'Could not find uuid for collection with handle "{c.handle}".'
                                  'Retrieving uuid from api.')
                    c.uuid = self.get_dso(identifier=c.handle).uuid
        dso = self.add_object(item)
        if len(collection_list) > 1:
            self.add_mapped_collections(dso, collection_list[1:])
        bundles = {i.name: i for i in [self.add_bundle(b, dso.uuid) for b in item.get_bundles()]}
        for b in bitstreams:
            self.add_bitstream(b, bundles[b.bundle.name])
        item.uuid = dso.uuid
        relations = item.relations if item.is_entity() else []
        if len(relations) > 0:
            relation_types = {r.relation_key: r.relation_type for r in self.get_relations_by_type(
                item.get_entity_type())}
            try:
                relations = list(map(lambda x: Relation(x.relation_key, x.items, relation_types[x.relation_key]),
                                     relations))
            except KeyError as e:
                logging.error(f'Could not find relation in the list: {relation_types}')
                raise e
        for r in relations:
            self.add_relationship(r)
        logging.debug(f'Created item {item}')
        return item

    def add_mapped_collections(self, item: Item, collections: list[Collection]):
        """
        Add new mapped collections between item and collections. Changes the collection list of the given item in-place.
        :param item: The item to add mapped collection to.
        :param collections: The collections to map the item to.
        """

        api_endpoint = f'{self.api_endpoint}/core/items/{item.uuid}/mappedCollections'
        content_type = 'text/uri-list'
        collection_uris = []
        item_collections = [c.uuid for c in item.collections]
        for c in collections:
            if c.uuid in item_collections:
                logging.warning('The collection with the uuid "%s" is already a mapped collection.' % c.uuid)
            else:
                collection_uris.append(f'{self.api_endpoint}/core/collections/{c.uuid}')
        if len(collection_uris) > 0:
            self.post_api(api_endpoint, '\n'.join(collection_uris), {}, content_type=content_type)

    def move_item(self, item: Item, new_collection: Collection | str):
        """
        Moves an item to a new collection (completely replacing the old one).

        :param item: The item to move.
        :param new_collection: The new collection to put the item. This can eather be a Collection object or a string
            containing the uuid of the collection.
        """
        endpoint = f'core/items/{item.uuid}/owningCollection'
        new_collection = new_collection.uuid if isinstance(new_collection, Collection) else new_collection
        logging.info(f'Moving item with uuid {item.uuid} into new owning collection {new_collection}.')
        self.put_api(endpoint, f'{self.api_endpoint}/core/collections/{new_collection}',
                     content_type='text/uri-list')

    def get_dso(self, uuid: str = '', endpoint: str = '',
                identifier: str = None) -> DSpaceObject | Item | Collection | Community:
        """
        Retrieves a DSpace object from the api based on its uuid and the endpoint information.

        :param uuid: The uuid of the object.
        :param endpoint: The endpoint string. Must be one of ('items', 'collections', 'communities')
        :param identifier: An optional other identifier to retrieve a DSpace Object. Can be used instead of uuid. Must
            be a handle or doi.
        :return: Returns a DSpace object
        """
        if identifier is None:
            if uuid == '' or not isinstance(uuid, str):
                raise ValueError(f'If no other identifier is used, the uuid must be provided. "{uuid}" is not correct.')
            params = {}
            url = f'core/{endpoint}/{uuid}'
            if endpoint not in ('items', 'collections', 'communities'):
                raise ValueError(f"The endpoint '{endpoint}' does not exist. endpoint must be one of"
                                 "('items', 'collections', 'communities')")
        else:
            url = 'pid/find'
            params = {'id': identifier}
        try:
            obj = json_to_object(self.get_api(url, params))
            logging.debug(f'Retrieved DSpaceObject: {obj}')
        except TypeError:
            obj = None
            logging.warning('The object could not be found!')
        return obj

    def get_paginated_objects(self, endpoint: str, object_key: str, query_params: dict = None, page: int = -1,
                              size: int = 20) -> list[dict]:
        """
        Retrieves a paginated list of objects from the remote dspace endpoint and returns them as a list.

        :param endpoint: The endpoint to retrieve the objects from.
        :param object_key: The dict key to get the object list from the json-response. For example "bundles" or
            "bitstreams"
        :param query_params: Additional query parameters to add to the request.
        :param page: The page number to retrieve. Must be set to -1 to retrieve all pages. Default -1.
        :param size: The page size, aka the number of objects per page.
        :return: The list of retrieved objects.
        """
        query = {} if query_params is None else dict(query_params)
        if size > -1:
            query.update({'size': size})
        if page > -1:
            query.update({'page': page})
        endpoint_json = self.get_api(endpoint, params=query)
        if 'discover/search/objects' in endpoint:
            endpoint_json = endpoint_json['_embedded']['searchResult']
        try:
            object_list = endpoint_json["_embedded"][object_key]
        except KeyError as e:
            logging.error(f'Problems with parsing paginated object list. A Key-Error occurred.\n{endpoint_json}')
            raise e
        if page == -1:
            page_info = endpoint_json['page']
            if self.workers == 0:
                for p in range(1, page_info['totalPages']):
                    object_list += self.get_paginated_objects(endpoint, object_key, query, p, size)
            else:
                pool = ThreadPoolExecutor(max_workers=self.workers if self.workers > 0 else None)
                pool_threads = [pool.submit(self.get_paginated_objects, endpoint, object_key, query, p, size) for
                                p in range(1, page_info['totalPages'])]
                pool.shutdown(wait=True)
                for p in pool_threads:
                    object_list += p.result()
        return object_list

    def get_item_bitstreams(self, item_uuid: str) -> list[Bitstream]:
        """
        Retrieves the bitstreams connected to a DSpace Object. And returns them as a list.

        :param item_uuid: The uuid of the item to retrieve the bitstreams from.
        :return: A list of Bitstream objects.
        """
        bitstreams = []
        bundles = self.get_item_bundles(item_uuid, True)

        for b in bundles:
            bitstreams += b.bitstreams
        return bitstreams

    def get_bitstreams_in_bundle(self, bundle: Bundle) -> Bundle:
        """
        Retrieves all bitstreams in a given bundle by the bundle uuid.

        :param bundle: The bundle object to retrieve the bitstreams to.
        :return: The updated bundle object containing the bitstreams associated.
        """
        bitstream_link = f"/core/bundles/{bundle.uuid}/bitstreams"
        logging.debug(f'Retrieving bitstreams for bundle({bundle.name}) with uuid: {bundle.uuid}')
        for o in self.get_paginated_objects(bitstream_link, 'bitstreams'):
            description = o['metadata']['dc.description'][0]['value'] if ('dc.description'
                                                                          in o['metadata'].keys()) else ''
            bitstream = Bitstream(o['name'], o['_links']['content']['href'],
                                  bundle=bundle, uuid=o['uuid'])
            bitstream.add_description(description)
            bundle.add_bitstream(bitstream)
            logging.debug(f'Retrieved bitstreams: {bitstream}')
        logging.debug(f'Retrieved {len(bundle.bitstreams)} bitstreams.')
        return bundle

    def get_item_bundles(self, item_uuid: str, include_bitstreams: bool = True) -> list[Bundle]:
        """
        Retrieves the bundles connected to a DSpaceObject and returns them as list.

        :param item_uuid: The uuid of the item to retrieve the bundles from.
        :param include_bitstreams: Whether bitstreams should be downloaded as well. Default: True
        :return: The list of Bundle objects.
        """
        bundle_json = self.get_paginated_objects(f'/core/items/{item_uuid}/bundles', 'bundles')
        bundles = [Bundle(b['name'],
                          b['metadata']['dc.description'][0]['value'] if 'dc.description' in b['metadata'].keys() else '',
                          b['uuid']) for b in bundle_json]
        if not include_bitstreams:
            return bundles

        return [self.get_bitstreams_in_bundle(b) for b in bundles]

    def get_relations_by_type(self, entity_type: str) -> list[Relation]:
        """
        Parses the REST API and returns a list of relationships, which have the given entity on the left or right side.

        :param entity_type: The entity_type to look for.
        :return: Return s a list of relations.
        """
        add_url = f'/core/relationshiptypes/search/byEntityType'
        params = {'type': entity_type}
        rel_list = []
        relations = self.get_paginated_objects(add_url, 'relationshiptypes', params)
        for r in relations:
            rel_list.append(Relation(r['leftwardType'], relation_type=r['id']))
            rel_list.append(Relation(r['rightwardType'], relation_type=r['id']))
            logging.debug(f'Got relation {r} from RestAPI')
        return rel_list

    def get_item_relationships(self, item_uuid: str) -> list[Relation]:
        """
        Retrieves a list of relationships of DSpace entity from the api.

        :param item_uuid: The uuid of the item to retrieve the relationships for.
        :return: A list of relation objects.
        """
        url = f'/core/items/{item_uuid}/relationships'

        rel_list = self.get_paginated_objects(url, 'relationships')
        relations = []
        for r in rel_list:
            left_item_uuid = r['_links']['leftItem']['href'].split('/')[-1]
            right_item_uuid = r['_links']['rightItem']['href'].split('/')[-1]
            direction = 'leftwardType' if item_uuid == right_item_uuid else 'rightwardType'
            # Retrieve the type information:
            type_req = self.session.get(r['_links']['relationshipType']['href'])
            rel_key = type_req.json()[direction]
            rel_type = type_req.json()['id']
            # Set the correct item order.
            try:
                left_item = self.get_item(left_item_uuid, False)
                right_item = self.get_item(right_item_uuid, False)
                items = (left_item, right_item) if direction == 'rightwardType' else (right_item, left_item)
                relation = Relation(rel_key, items, rel_type)
                relations.append(relation)
                logging.debug(f'Added relation {relation} to Item.')
            except requests.exceptions.RequestException:
                logging.warning(f'Could not retrieve relationship({rel_key}) between {left_item_uuid} and'
                                f' {right_item_uuid}')
        return relations

    def get_item_collections(self, item_uuid: str) -> list[Collection]:
        """
        Retrieves a list of collections from the REST-API based on the uuid of an item. The first will be the owning
        collection.

        :param item_uuid: The uuid of the item.
        """
        url = f'core/items/{item_uuid}/owningCollection'
        get_result = self.get_api(url)
        if get_result is None:
            logging.warning(f'Problems with getting owning Collection for item with uuid "{item_uuid}"')
            return []
        owning_collection = json_to_object(get_result)
        mapped_collections = self.get_paginated_objects(f'core/items/{item_uuid}/mappedCollections',
                                                        'mappedCollections')
        return [owning_collection] + list(filter(lambda x: x is not None,
                                                 [json_to_object(m) for m in mapped_collections]))

    def get_parent_community(self, dso: Collection | Community) -> Community | None:
        """
        Retrieves the parent community of a given collection or Community.

        :param dso: The object to get the parent community from. Must be either Collection or Community
        """
        url = f'core/{"collections" if isinstance(dso, Collection) else "communities"}/{dso.uuid}/parentCommunity'
        try:
            get_result = self.get_api(url)
        except requests.exceptions.RequestException:
            return None
        if get_result is None:
            logging.warning(f'Problems with getting parent communities for DSpaceObject {dso}')
            return None
        owning_community = json_to_object(get_result)
        return owning_community

    def get_item(self, uuid: str = '', get_related: bool = True, get_bitstreams: bool = True,
                 pre_downloaded_item: Item = None, identifier: str = None) -> Item | None:
        """
        Retrieves a DSpace-Item by its uuid (or other identifieres) from the API.

        :param uuid: The uuid of the item to get.
        :param get_related: If true, also retrieves related items from the API.
        :param get_bitstreams: If true, also retrieves bitstreams of the item from the API.
        :param pre_downloaded_item: If a pre downloaded item is provided (aka blank dso), then only additional
            information such as relationships, owning collection, bundles and bitstreams will be provided.
        :param identifier: The identifier of the item to get. Can be used to retrieve items with ids other than uuid.
            Must be doi or handle
        :return: An object of the class Item.
        """
        dso = self.get_dso(uuid, 'items', identifier) if pre_downloaded_item is None else pre_downloaded_item
        if dso is None:
            logging.warning(f'The item with uuid "{uuid}" could not be found.')
            return None
        if get_related:
            dso.relations = self.get_item_relationships(dso.uuid)
        if get_bitstreams:
            dso.bundles = self.get_item_bundles(dso.uuid, True)
            for b in dso.bundles:
                dso.contents += b.bitstreams

        dso.collections = self.get_item_collections(dso.uuid)
        logging.debug(f'Successfully retrieved item {dso} from endpoint.')
        return dso

    def get_community(self, uuid) -> Community | None:
        """
        Retrieves a DSpace-Community object from the API.

        :param uuid: The UUID of the community to get.
        """
        dso = self.get_dso(uuid, 'communities')
        dso: Community
        dso.parent_community = self.get_parent_community(dso)
        logging.debug(f'Successfully retrieved community {dso} from endpoint.')
        return dso

    def get_collection(self, uuid) -> Collection | None:
        """
        Retrieves a DSpace-Community object from the API.

        :param uuid: The UUID of the community to get.
        """
        dso = self.get_dso(uuid, 'collections')
        dso: Collection
        dso.community = self.get_parent_community(dso)
        logging.debug(f'Successfully retrieved collection {dso} from endpoint.')
        return dso

    def get_bundle(self, uuid: str) -> Bundle | None:
        """
        Retrieves a DSpace-Bundel object from the API.

        :param uuid: The UUID of the bundle to get.
        :return: The bundle found.
        """
        bundle_json = self.get_api(f'core/bundles/{uuid}')
        bundle: Bundle = Bundle(bundle_json['name'], uuid=bundle_json['uuid'])
        bundle = self.get_bitstreams_in_bundle(bundle)
        logging.debug(f'Successfully retrieved bundle {bundle} including {len(bundle.bitstreams)} bitstreams from'
                      f'endpoint.')
        return bundle

    def get_objects_in_scope(self, scope_uuid: str, query: dict = None, size: int = 20, full_item: bool = False,
                           get_bitstreams: bool = False) -> list[DSpaceObject]:
        """
        Returns a list of DSpace Objects in a given collection or community. Can be further reduced by query parameter.

        :param scope_uuid: The uuid of the collection to retrieve the items from.
        :param query: Additional query parameters for the request.
        :param size: The number of objects per page. Use -1 to select the default.
        :param full_item: If the full item information should be downloaded (Including relationships, bundles and
            bitstreams. This can be slower due to additional api calls).
        :param get_bitstreams: If true, also the bitstreams of the item will be connected. Not needed if full_item is
            True. Default: False.
        :return: A list of Item objects.
        """
        query_params = {'scope': scope_uuid}
        if query is not None:
            query_params.update(query)
        return self.search_items(query_params, size, full_item, get_bitstreams)

    def search_items(self, query_params: dict = None, size: int = 20, full_item: bool = False,
                     get_bitstreams: bool = False) -> list[DSpaceObject]:
        """
        Search items via rest-API using solr-base query parameters. Uses the endpoint /discover/search/objects. If no
        query_params are provided, the whole repository will be retrieved.

        :param query_params: A dictionary with query parameters to filter the search results.
        :param size: The number of objects to retrieve per page.
        :param full_item: If the full items (including relations and bitstreams) shall be downloaded or not.
            Default false.
        :param get_bitstreams: If true, also the bitstreams of the item will be connected. Not needed if full_item is
            True. Default: False.
        :return: The list of found DSpace objects.
        """
        object_list = self.get_paginated_objects('/discover/search/objects', 'objects', query_params,
                                                 size=size)
        dspace_objects = [json_to_object(obj['_embedded']['indexableObject']) for obj in object_list]
        if not full_item and not get_bitstreams:
            logging.info(f'Found {len(dspace_objects)} DSpace Objects.')
            return dspace_objects

        for o in dspace_objects:
            if o.get_dspace_object_type() == 'Item':
                o: Item
                if full_item:
                    o.collections = self.get_item_collections(o.uuid)
                    o.relations = self.get_item_relationships(o.uuid)
                o.bundles = self.get_item_bundles(o.uuid, True)
            if full_item:
                if o.get_dspace_object_type() == 'Collection':
                    o: Collection
                    o.community = self.get_parent_community(o)
                if o.get_dspace_object_type() == 'Community':
                    o: Community
                    o.parent_community = self.get_parent_community(o)
        logging.info(f'Found {len(dspace_objects)} DSpace Objects.')
        return dspace_objects

    def get_all_items(self, page_size: int = 20, full_item: bool = False,
                      get_bitstreams: bool = False) -> list[DSpaceObject]:
        """
        Retrieves all Items from the REST-API. This method simply refers to the `search_items()` method without using
        query_params, thus getting all items.

        :param page_size: The number of objects to retrieve per page.
        :param full_item: Whether the full_item including related items and bitstreams shall be downloaded.
        :param get_bitstreams: If true, also the bitstreams of the item will be connected. Not needed if full_item is
            True. Default: False.
        :return: A list of all found DSpaceObjects
        """
        return self.search_items(None, page_size, full_item, get_bitstreams)

    def get_metadata_field(self, schema: str = '', element: str = '', qualifier: str = '',
                           field_id: int = -1) -> list[dict]:
        """
        Checks if given metadata field exists in the DSpace instance. Returns one or more found metadata fields in a
        list of dict.

        :param schema: The schema of the field, if empty this field won't be taken in account for the search request.
        :param element: The element of the field, if empty this field won't be taken in account for the search request.
        :param qualifier: The qualifier of the field, if empty this field won't be taken in account for the search
            request.
        :param field_id: The exact metadata field id to look for. If the correct fields is already known.
        :return: A list of dictionaries in the following form: {id: <id>, element: <element>, qualifier: <qualifier>,
            scopeNote: <scopeNote>, schema: {id: <schema-id>, prefix: <prefix>, namespace: <namespace>}
        """

        def parse_json_resp(json_resp: dict) -> dict:
            """
            Parses the answer of the REST-API response and returns it into the wanted format.
            """
            schema_resp = json_resp['_embedded']['schema']
            return {'id': json_resp['id'],
                    'element': json_resp['element'],
                    'qualifier': json_resp['qualifier'],
                    'scopeNote': json_resp['scopeNote'],
                    'schema': {'id': schema_resp['id'], 'prefix': schema_resp['prefix'],
                               'namespace': schema_resp['namespace']}
                    }

        url = 'core/metadatafields/'
        if field_id > -1:
            url += f'/{field_id}'
            json_get = self.get_api(url)
            return [] if json_get is None else [parse_json_resp(json_get)]

        url += 'search/byFieldName'
        params = {}
        if schema != '':
            params.update({'schema': schema})
        if element != '':
            params.update({'element': element})
        if qualifier != '':
            params.update({'qualifier': qualifier})
        json_get = self.get_api(url, params)
        if json_get is None:
            return []
        pages = json_get['page']['totalPages']
        current_page = json_get['page']['number'] + 1
        results = [json_get]
        for p in range(current_page, pages):
            params['page'] = p
            results.append(self.get_api(url, params))
        field_objects = []
        for r in results:
            field_objects += [parse_json_resp(i) for i in r['_embedded']['metadatafields']]
            logging.debug(f'Found metadata field {field_objects[-1]}')
        logging.info(f'Found {len(field_objects)} metadata fields.')
        return field_objects

    def update_metadata(self, metadata: dict[str, (list[dict] | dict[str, dict])], object_uuid: str, obj_type: str,
                        operation: str, position: int = -1) -> DSpaceObject:
        """
        Update a new metadata value information to a DSpace object, identified by its uuid.

        :param metadata: A list of metadata to update as a MetaData object or dict object in the REST form, aka
            {<tag> : [{"value": <value>, "language": <language>...}]}. May also contain position information. For
            "remove"- operation the form must be {<tag>: [{postion: <position>}] | []}
        :param object_uuid: The uuid of the object to add the metadata to.
        :param obj_type: The type of DSpace object. Must be one of item, collection or community
        :param operation: The selected update operation. Must be one off (add, replace, remove).
        :param position: The position of the metadata value to add. Only possible if metadata is of type dict[dict[]]
        :return: The updated DSpace object.
        :raises ValueError: If a not existing objectType is used or wrong operation type.
        """
        if obj_type not in ('item', 'collection', 'community'):
            logging.error(f'Wrong object type information "{obj_type}" must be one of item, collection or community')
            raise ValueError(f'Wrong object type information "{obj_type}" must be one of item, collection or community')
        if operation not in ('add', 'replace', 'remove'):
            logging.error(f'Wrong update operation "{operation}" must be one off (add, replace, remove).')
            raise ValueError(f'Wrong update operation "{operation}" must be one off (add, replace, remove).')

        patch_json = []
        # Form: [{"op": "<operation>",
        #            "path": "/metadata/<tag>",
        #            "value": [{"value": <value>, "language": <language>}]}]

        if operation in ('add', 'replace'):
            for k in metadata.keys():
                values = metadata[k]
                rank = ''
                if isinstance(metadata[k], dict):
                    metadata[k]: dict
                    rank = f'/{metadata[k]["position"]}' if 'position' in metadata[k].keys() else ''
                    rank = f'/{position}' if rank == '' and str(position) != '-1' else rank
                    values = {'value': metadata[k]['value']}
                    if 'language' in metadata[k].keys():
                        values.update({'language': metadata[k]['language']})
                patch_json.append({'op': operation, 'path': f'/metadata/{k}' + rank, 'value': values})
        else:
            for k in metadata.keys():
                rank = [i['position'] for i in metadata[k]]
                if len(rank) > 0:
                    patch_json += [{'op': operation, 'path': f'/metadata/{k}/{r}'} for r in rank]
                else:
                    patch_json.append({'op': operation, 'path': f'/metadata/{k}' +
                                                                (f'/{position}' if str(position) != '-1' else '')})

        url = 'core/' + (f'{obj_type}s' if obj_type in ('item', 'collection') else 'communities')
        json_resp = self.patch_api(f'{url}/{object_uuid}', patch_json)
        return json_to_object(json_resp)

    def add_metadata(self, metadata: MetaData | dict[str, list[dict]], object_uuid: str,
                     obj_type: str, position_end: bool = False) -> DSpaceObject:
        """
        Add a new metadata value information to a DSpace object, identified by its uuid.

        :param metadata: A list of metadata to update as a MetaData object or dict object in the REST form, aka
            {<tag> : [{"value": <value>, "language": <language>...}]}
        :param object_uuid: The uuid of the object to add the metadata to.
        :param obj_type: The type of DSpace object. Must be one of item, collection or community.
        :param position_end: Whether the new metadata field should be placed at the end of the existing metadata.
        :return: The updated DSpace object.
        :raises ValueError: If a not existing objectType is used.
        """

        if isinstance(metadata, MetaData):
            metadata = {key: [dict(v) for v in metadata[key]] for key in metadata.keys()}
        else:
            # Checks if there is only one metadata key with only one value.
            if len(metadata.keys()) == 1 and position_end and len(metadata[list(metadata.keys())[0]]) == 1:
                metadata = {list(metadata.keys())[0]: metadata[list(metadata.keys())[0]][0]}
        return self.update_metadata(metadata, object_uuid, obj_type, 'add',
                                    position='-' if position_end else -1)

    def replace_metadata(self, metadata: MetaData | dict[str, list[dict] | dict], object_uuid: str,
                         obj_type: str, position: int = -1) -> DSpaceObject:
        """
        Add a new metadata value information to a DSpace object, identified by its uuid.

        :param metadata: A list of metadata to update as a MetaData object or dict object in the REST form, aka
            {<tag> : [{"value": <value>, "language": <language>...}]}
        :param object_uuid: The uuid of the object to add the metadata to.
        :param obj_type: The type of DSpace object. Must be one of item, collection or community.
        :param position: The position of the metadata value to replace.
        :return: The updated DSpace object.
        :raises ValueError: If a not existing objectType is used.
        """
        if isinstance(metadata, MetaData):
            metadata: MetaData
            patch_data = {key: [dict(v) for v in metadata[key]] for key in metadata.keys()}
        else:
            metadata: dict[str, list[dict] | dict]
            # Check if position argument is not used correctly
            if len(metadata.keys()) > 1 and str(position) != '-1':
                logging.warning('Could not set same position metadata for more than one metadata tag.')
                raise Warning('Could not set same position metadata for more than one metadata tag.')
            if (len(metadata.keys()) == 1 and isinstance(metadata[list(metadata.keys())[0]], list)
                    and str(position) != '-1'):
                logging.warning('Could not use one position argument for more than one metadata-value.')
                raise Warning('Could not use one position argument for more than one metadata-value.')

            patch_data = {k: (metadata[k][0] if (isinstance(metadata[k], list)
                                                 and len(metadata[k]) == 1) else metadata[k])for k in metadata.keys()}

        return self.update_metadata(patch_data, object_uuid, obj_type, 'replace', position=position)

    # Delete section. Be carefully, when using it!

    def delete_metadata(self, tag: str | list[str], object_uuid: str,
                        obj_type: str, position: int | str = -1) -> DSpaceObject:
        """
        Deletes a specific metadata-field or value of a DSpace Item. Can delete a list of fields as well as only one.

        :param tag: A tag or list of tags wich shall be deleted.
        :param object_uuid: The uuid of the DSpace Item to delete the metadata from.
        :param position: The position of the metadata value to delete. Can only be used, if only one tag is provided.
        :param obj_type: The type of DSpace object. Must be one of item, collection or community.
        :return: The updated DSpace object.
        :raises ValueError: If a not existing objectType is used. Or a position is given, when tag is a list.
        """
        if str(position) != '-1' and isinstance(tag, list):
            raise ValueError('Can not use position parameter if more than one tag is provided.')
        tag = [tag] if not isinstance(tag, list) else tag
        return self.update_metadata({t: [] for t in tag}, object_uuid, obj_type, operation='remove', position=position)

    def delete_bitstream(self, bitstream_uuid: str | list[str]):
        """
        Permanently removes a bitstream of a list of bitstreams from the repository. Handle be carefully when using the
        method, there won't be a confirmation step.

        :param bitstream_uuid: The uuid of the bitstream to delete
        """
        bitstream_uuid = [bitstream_uuid] if isinstance(bitstream_uuid, str) else bitstream_uuid
        patch_call = [{'op': 'remove', 'path': f'/bitstreams/{uuid}'} for uuid in bitstream_uuid]
        self.patch_api('core/bitstreams', patch_call)
        logging.info(f'Successfully deleted bitstream with uuid "{bitstream_uuid}".')

    def delete_bundles(self, bundle_uuid: str | list[str], include_bitstreams: bool = False):
        """
        Permanently removes a bundle or a list of bundles from the repository. Handle carefully when using the method,
        there won't be a confirmation step. Can not delete a bundle with bitstreams still included, unless
        include_bitstreams is set to true.

        :param bundle_uuid: The uuid or list of uuids of the bundles to be deleted.
        :param include_bitstreams: Default: False. WARNING! If this is set to true all bitsreams in the bundle will be
            deleted as well.
        """
        bundles = bundle_uuid if isinstance(bundle_uuid, list) else [bundle_uuid]
        for b in bundles:
            if not include_bitstreams:
                bundle = self.get_bitstreams_in_bundle(Bundle(uuid=b))
                if len(bundle.bitstreams) > 0:
                    logging.error(f'Could not delete bundle with uuid "{b}" because there are still '
                                  f'{len(bundle.bitstreams)} bitstreams.')
                    continue
            self.delete_api(f'core/bundles/{b}')
            logging.info(f'Successfully deleted bundle with uuid "{b}"')

<<<<<<< HEAD
    def delete_item(self, item: Item, copy_virtual_metadata: bool = False,
                    by_relationships: Relation | list[Relation] = None):
        """
        Deletes an item from the rest API by using its uuid. If you delete an item, you can request to transform
        possible virtual metadata fields for related items to real metadata fields. If you want to only transform
        virtual metadata fields of specific relations, you can add those relations.
        :param item: The item to delete.
        :param copy_virtual_metadata: Whether to copy virtual metadata of related items. Default: False.
        :param by_relationships: Relationships to copy the metadata for. If none provided and `copy_virtual_metadata` is
            True, all metadata will be copied.
        """
        params = {}
        if copy_virtual_metadata:
            if by_relationships is None:
                params['copyVirtualMetadata'] = 'all'
            else:
                params = '&'.join([f'copyVirtualMetadata={r.relation_type}' for r in by_relationships])
        self.delete_api(f'core/items/{item.uuid}',  params)
        logging.info('Successfully deleted item with uuid "%s".' % item.uuid)

    def delete_collection(self, collection: Collection, all_items: bool = False):
        """
        Deletes the given collection from the rest_api. Raises an error, if the collection still includes items and
        all_items is set to false.
        :param collection: The collection to delete.
        :param all_items: Whether to delete all items in the collection as well.
        :raises BlockingIOError: If collection still includes items and all_items is set to false.
        """
        items = self.get_objects_in_scope(collection.uuid)
        if not all_items and len(items) > 0:
            raise BlockingIOError(f'Collection {collection.uuid} has {len(items)} items and all_items is set to False.')
        elif len(items) > 0:
            for i in items:
                if isinstance(i, Item):
                    collections = self.get_item_collections(i.uuid)
                    if collections[0].uuid == collection.uuid:
                        self.delete_item(i)
            logging.info('Successfully deleted %i items from the collection.' % len(items))
        self.delete_api(f'core/collections/{collection.uuid}')
        logging.info('Successfully deleted collection with uuid "%s".' % collection.uuid)

    def delete_community(self, community: Community, all_objects: bool = False):
        """
        Deletes the given community from the rest_api. Raises an error, if the community still includes items or
        collections and all_objects is set to false.
        :param community: The community to delete.
        :param all_objects: Whether to delete all items and collections in the community as well.
        :raises BlockingIOError: If community still includes items or collections and all_objects is set to false.
        """
        objects = self.get_objects_in_scope(community.uuid)
        if not all_objects and len(objects) > 0:
            raise BlockingIOError(f'Community {community.uuid} has {len(objects)} objects and all_objects is set to'
                                  'False.')
        elif len(objects) > 0:
            for c in filter(lambda x: isinstance(x, Collection), objects):
                self.delete_collection(c, all_objects)
            for c in filter(lambda x: isinstance(x, Community), objects):
                self.delete_community(c, all_objects)
            logging.info('Successfully deleted %i objects from the community.' % len(objects))
        self.delete_api(f'core/communities/{community.uuid}')
        logging.info('Successfully deleted community with uuid "%s".' % community.uuid)
=======
    def remove_mapped_collection(self, item: Item, collection: Collection | str):
        """
        Removes the mapped collection of a given Item.
        :param item: The item to remove mapped collection from.
        :param collection: The mapped collection to remove. Can be either a collection object or the uuid of the
        collection.
        """
        collection_uuid = collection.uuid if isinstance(collection, Collection) else collection
        self.delete_api(f'core/items/{item.uuid}/mappedCollections/{collection_uuid}')
>>>>>>> d1daa63c
<|MERGE_RESOLUTION|>--- conflicted
+++ resolved
@@ -1175,7 +1175,16 @@
             self.delete_api(f'core/bundles/{b}')
             logging.info(f'Successfully deleted bundle with uuid "{b}"')
 
-<<<<<<< HEAD
+    def remove_mapped_collection(self, item: Item, collection: Collection | str):
+        """
+        Removes the mapped collection of a given Item.
+        :param item: The item to remove mapped collection from.
+        :param collection: The mapped collection to remove. Can be either a collection object or the uuid of the
+        collection.
+        """
+        collection_uuid = collection.uuid if isinstance(collection, Collection) else collection
+        self.delete_api(f'core/items/{item.uuid}/mappedCollections/{collection_uuid}')
+
     def delete_item(self, item: Item, copy_virtual_metadata: bool = False,
                     by_relationships: Relation | list[Relation] = None):
         """
@@ -1236,15 +1245,4 @@
                 self.delete_community(c, all_objects)
             logging.info('Successfully deleted %i objects from the community.' % len(objects))
         self.delete_api(f'core/communities/{community.uuid}')
-        logging.info('Successfully deleted community with uuid "%s".' % community.uuid)
-=======
-    def remove_mapped_collection(self, item: Item, collection: Collection | str):
-        """
-        Removes the mapped collection of a given Item.
-        :param item: The item to remove mapped collection from.
-        :param collection: The mapped collection to remove. Can be either a collection object or the uuid of the
-        collection.
-        """
-        collection_uuid = collection.uuid if isinstance(collection, Collection) else collection
-        self.delete_api(f'core/items/{item.uuid}/mappedCollections/{collection_uuid}')
->>>>>>> d1daa63c
+        logging.info('Successfully deleted community with uuid "%s".' % community.uuid)